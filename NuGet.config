<?xml version="1.0" encoding="utf-8"?>
<configuration>
  <packageSources>
    <clear />
    <!--Begin: Package sources managed by Dependency Flow automation. Do not edit the sources below.-->
    <!--  Begin: Package sources from dotnet-emsdk -->
<<<<<<< HEAD
    <add key="darc-pub-dotnet-emsdk-16d77dd" value="https://pkgs.dev.azure.com/dnceng/public/_packaging/darc-pub-dotnet-emsdk-16d77dda/nuget/v3/index.json" />
=======
>>>>>>> f2ae53fa
    <!--  End: Package sources from dotnet-emsdk -->
    <!--  Begin: Package sources from dotnet-format -->
    <add key="darc-int-dotnet-format-25d1352" value="https://pkgs.dev.azure.com/dnceng/internal/_packaging/darc-int-dotnet-format-25d13527/nuget/v3/index.json" />
    <add key="darc-int-dotnet-format-25d1352-1" value="https://pkgs.dev.azure.com/dnceng/internal/_packaging/darc-int-dotnet-format-25d13527-1/nuget/v3/index.json" />
    <!--  End: Package sources from dotnet-format -->
    <!--  Begin: Package sources from dotnet-aspnetcore -->
<<<<<<< HEAD
    <add key="darc-int-dotnet-aspnetcore-e348847" value="https://pkgs.dev.azure.com/dnceng/internal/_packaging/darc-int-dotnet-aspnetcore-e3488477/nuget/v3/index.json" />
=======
>>>>>>> f2ae53fa
    <!--  End: Package sources from dotnet-aspnetcore -->
    <!--  Begin: Package sources from DotNet-msbuild-Trusted -->
    <add key="darc-pub-DotNet-msbuild-Trusted-b5265ef" value="https://pkgs.dev.azure.com/dnceng/public/_packaging/darc-pub-DotNet-msbuild-Trusted-b5265ef3/nuget/v3/index.json" />
    <!--  End: Package sources from DotNet-msbuild-Trusted -->
    <!--  Begin: Package sources from dotnet-roslyn-analyzers -->
    <!--  End: Package sources from dotnet-roslyn-analyzers -->
    <!--  Begin: Package sources from dotnet-runtime -->
<<<<<<< HEAD
    <add key="darc-int-dotnet-runtime-6d230cd" value="https://pkgs.dev.azure.com/dnceng/internal/_packaging/darc-int-dotnet-runtime-6d230cdb/nuget/v3/index.json" />
=======
>>>>>>> f2ae53fa
    <!--  End: Package sources from dotnet-runtime -->
    <!--  Begin: Package sources from dotnet-templating -->
    <add key="darc-pub-dotnet-templating-14ea834" value="https://pkgs.dev.azure.com/dnceng/public/_packaging/darc-pub-dotnet-templating-14ea834f/nuget/v3/index.json" />
    <!--  End: Package sources from dotnet-templating -->
    <!--  Begin: Package sources from dotnet-windowsdesktop -->
<<<<<<< HEAD
    <add key="darc-int-dotnet-windowsdesktop-8759ccc" value="https://pkgs.dev.azure.com/dnceng/internal/_packaging/darc-int-dotnet-windowsdesktop-8759cccd/nuget/v3/index.json" />
=======
>>>>>>> f2ae53fa
    <!--  End: Package sources from dotnet-windowsdesktop -->
    <!--End: Package sources managed by Dependency Flow automation. Do not edit the sources above.-->
    <add key="dotnet6" value="https://pkgs.dev.azure.com/dnceng/public/_packaging/dotnet6/nuget/v3/index.json" />
    <add key="dotnet6-transport" value="https://pkgs.dev.azure.com/dnceng/public/_packaging/dotnet6-transport/nuget/v3/index.json" />
    <add key="dotnet7" value="https://pkgs.dev.azure.com/dnceng/public/_packaging/dotnet7/nuget/v3/index.json" />
    <add key="dotnet7-transport" value="https://pkgs.dev.azure.com/dnceng/public/_packaging/dotnet7-transport/nuget/v3/index.json" />
    <add key="dotnet8" value="https://pkgs.dev.azure.com/dnceng/public/_packaging/dotnet8/nuget/v3/index.json" />
    <add key="dotnet8-transport" value="https://pkgs.dev.azure.com/dnceng/public/_packaging/dotnet8-transport/nuget/v3/index.json" />
    <add key="dotnet-public" value="https://pkgs.dev.azure.com/dnceng/public/_packaging/dotnet-public/nuget/v3/index.json" />
    <add key="dotnet-eng" value="https://pkgs.dev.azure.com/dnceng/public/_packaging/dotnet-eng/nuget/v3/index.json" />
    <add key="dotnet-tools" value="https://pkgs.dev.azure.com/dnceng/public/_packaging/dotnet-tools/nuget/v3/index.json" />
    <add key="dotnet-tools-transport" value="https://pkgs.dev.azure.com/dnceng/public/_packaging/dotnet-tools-transport/nuget/v3/index.json" />
    <add key="dotnet-libraries" value="https://pkgs.dev.azure.com/dnceng/public/_packaging/dotnet-libraries/nuget/v3/index.json" />
    <add key="dotnet-libraries-transport" value="https://pkgs.dev.azure.com/dnceng/public/_packaging/dotnet-libraries-transport/nuget/v3/index.json" />
    <add key="vs-impl" value="https://pkgs.dev.azure.com/azure-public/vside/_packaging/vs-impl/nuget/v3/index.json" />
    <!-- Used for Rich Navigation indexing task -->
    <add key="richnav" value="https://pkgs.dev.azure.com/azure-public/vside/_packaging/vs-buildservices/nuget/v3/index.json" />
    <add key="darc-pub-DotNet-msbuild-Trusted-8ffc3fe" value="https://pkgs.dev.azure.com/dnceng/public/_packaging/darc-pub-DotNet-msbuild-Trusted-8ffc3fe3/nuget/v3/index.json" />
  </packageSources>
  <disabledPackageSources>
    <!--Begin: Package sources managed by Dependency Flow automation. Do not edit the sources below.-->
    <!--  Begin: Package sources from dotnet-templating -->
    <!--  End: Package sources from dotnet-templating -->
    <!--  Begin: Package sources from dotnet-aspnetcore -->
<<<<<<< HEAD
    <add key="darc-int-dotnet-aspnetcore-e348847" value="true" />
=======
>>>>>>> f2ae53fa
    <!--  End: Package sources from dotnet-aspnetcore -->
    <!--  Begin: Package sources from dotnet-format -->
    <add key="darc-int-dotnet-format-25d1352-1" value="true" />
    <add key="darc-int-dotnet-format-25d1352" value="true" />
    <!--  End: Package sources from dotnet-format -->
    <!--  End: Package sources from dotnet-aspnetcore -->
    <!--  Begin: Package sources from dotnet-runtime -->
<<<<<<< HEAD
    <add key="darc-int-dotnet-runtime-6d230cd" value="true" />
    <!--  End: Package sources from dotnet-runtime -->
    <!--  Begin: Package sources from dotnet-windowsdesktop -->
    <add key="darc-int-dotnet-windowsdesktop-8759ccc" value="true" />
=======
    <!--  End: Package sources from dotnet-runtime -->
    <!--  Begin: Package sources from dotnet-windowsdesktop -->
>>>>>>> f2ae53fa
    <!--  End: Package sources from dotnet-windowsdesktop -->
    <!--End: Package sources managed by Dependency Flow automation. Do not edit the sources above.-->
  </disabledPackageSources>
</configuration><|MERGE_RESOLUTION|>--- conflicted
+++ resolved
@@ -1,23 +1,16 @@
-<?xml version="1.0" encoding="utf-8"?>
 <configuration>
   <packageSources>
     <clear />
     <!--Begin: Package sources managed by Dependency Flow automation. Do not edit the sources below.-->
     <!--  Begin: Package sources from dotnet-emsdk -->
-<<<<<<< HEAD
     <add key="darc-pub-dotnet-emsdk-16d77dd" value="https://pkgs.dev.azure.com/dnceng/public/_packaging/darc-pub-dotnet-emsdk-16d77dda/nuget/v3/index.json" />
-=======
->>>>>>> f2ae53fa
     <!--  End: Package sources from dotnet-emsdk -->
     <!--  Begin: Package sources from dotnet-format -->
     <add key="darc-int-dotnet-format-25d1352" value="https://pkgs.dev.azure.com/dnceng/internal/_packaging/darc-int-dotnet-format-25d13527/nuget/v3/index.json" />
     <add key="darc-int-dotnet-format-25d1352-1" value="https://pkgs.dev.azure.com/dnceng/internal/_packaging/darc-int-dotnet-format-25d13527-1/nuget/v3/index.json" />
     <!--  End: Package sources from dotnet-format -->
     <!--  Begin: Package sources from dotnet-aspnetcore -->
-<<<<<<< HEAD
     <add key="darc-int-dotnet-aspnetcore-e348847" value="https://pkgs.dev.azure.com/dnceng/internal/_packaging/darc-int-dotnet-aspnetcore-e3488477/nuget/v3/index.json" />
-=======
->>>>>>> f2ae53fa
     <!--  End: Package sources from dotnet-aspnetcore -->
     <!--  Begin: Package sources from DotNet-msbuild-Trusted -->
     <add key="darc-pub-DotNet-msbuild-Trusted-b5265ef" value="https://pkgs.dev.azure.com/dnceng/public/_packaging/darc-pub-DotNet-msbuild-Trusted-b5265ef3/nuget/v3/index.json" />
@@ -25,19 +18,13 @@
     <!--  Begin: Package sources from dotnet-roslyn-analyzers -->
     <!--  End: Package sources from dotnet-roslyn-analyzers -->
     <!--  Begin: Package sources from dotnet-runtime -->
-<<<<<<< HEAD
     <add key="darc-int-dotnet-runtime-6d230cd" value="https://pkgs.dev.azure.com/dnceng/internal/_packaging/darc-int-dotnet-runtime-6d230cdb/nuget/v3/index.json" />
-=======
->>>>>>> f2ae53fa
     <!--  End: Package sources from dotnet-runtime -->
     <!--  Begin: Package sources from dotnet-templating -->
     <add key="darc-pub-dotnet-templating-14ea834" value="https://pkgs.dev.azure.com/dnceng/public/_packaging/darc-pub-dotnet-templating-14ea834f/nuget/v3/index.json" />
     <!--  End: Package sources from dotnet-templating -->
     <!--  Begin: Package sources from dotnet-windowsdesktop -->
-<<<<<<< HEAD
     <add key="darc-int-dotnet-windowsdesktop-8759ccc" value="https://pkgs.dev.azure.com/dnceng/internal/_packaging/darc-int-dotnet-windowsdesktop-8759cccd/nuget/v3/index.json" />
-=======
->>>>>>> f2ae53fa
     <!--  End: Package sources from dotnet-windowsdesktop -->
     <!--End: Package sources managed by Dependency Flow automation. Do not edit the sources above.-->
     <add key="dotnet6" value="https://pkgs.dev.azure.com/dnceng/public/_packaging/dotnet6/nuget/v3/index.json" />
@@ -62,10 +49,7 @@
     <!--  Begin: Package sources from dotnet-templating -->
     <!--  End: Package sources from dotnet-templating -->
     <!--  Begin: Package sources from dotnet-aspnetcore -->
-<<<<<<< HEAD
     <add key="darc-int-dotnet-aspnetcore-e348847" value="true" />
-=======
->>>>>>> f2ae53fa
     <!--  End: Package sources from dotnet-aspnetcore -->
     <!--  Begin: Package sources from dotnet-format -->
     <add key="darc-int-dotnet-format-25d1352-1" value="true" />
@@ -73,15 +57,10 @@
     <!--  End: Package sources from dotnet-format -->
     <!--  End: Package sources from dotnet-aspnetcore -->
     <!--  Begin: Package sources from dotnet-runtime -->
-<<<<<<< HEAD
     <add key="darc-int-dotnet-runtime-6d230cd" value="true" />
     <!--  End: Package sources from dotnet-runtime -->
     <!--  Begin: Package sources from dotnet-windowsdesktop -->
     <add key="darc-int-dotnet-windowsdesktop-8759ccc" value="true" />
-=======
-    <!--  End: Package sources from dotnet-runtime -->
-    <!--  Begin: Package sources from dotnet-windowsdesktop -->
->>>>>>> f2ae53fa
     <!--  End: Package sources from dotnet-windowsdesktop -->
     <!--End: Package sources managed by Dependency Flow automation. Do not edit the sources above.-->
   </disabledPackageSources>
