--- conflicted
+++ resolved
@@ -6,10 +6,7 @@
     <!--  Begin: Package sources from dotnet-aspnetcore -->
     <!--  End: Package sources from dotnet-aspnetcore -->
     <!--  Begin: Package sources from DotNet-msbuild-Trusted -->
-<<<<<<< HEAD
-=======
     <add key="darc-pub-DotNet-msbuild-Trusted-80f618a" value="https://pkgs.dev.azure.com/dnceng/public/_packaging/darc-pub-DotNet-msbuild-Trusted-80f618ad/nuget/v3/index.json" />
->>>>>>> 39fa597e
     <!--  End: Package sources from DotNet-msbuild-Trusted -->
     <!--  Begin: Package sources from dotnet-roslyn-analyzers -->
     <!--  End: Package sources from dotnet-roslyn-analyzers -->
