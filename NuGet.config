<?xml version="1.0" encoding="utf-8"?>
<configuration>
  <packageSources>
    <clear />
    <!--Begin: Package sources managed by Dependency Flow automation. Do not edit the sources below.-->
    <!--  Begin: Package sources from dotnet-aspnetcore -->
    <add key="darc-int-dotnet-aspnetcore-564969b" value="https://pkgs.dev.azure.com/dnceng/internal/_packaging/darc-int-dotnet-aspnetcore-564969bc/nuget/v3/index.json" />
    <!--  End: Package sources from dotnet-aspnetcore -->
    <!--  Begin: Package sources from DotNet-msbuild-Trusted -->
    <!--  End: Package sources from DotNet-msbuild-Trusted -->
    <!--  Begin: Package sources from dotnet-roslyn-analyzers -->
    <!--  End: Package sources from dotnet-roslyn-analyzers -->
    <!--  Begin: Package sources from dotnet-runtime -->
    <add key="darc-int-dotnet-runtime-4bb6dc1" value="https://pkgs.dev.azure.com/dnceng/internal/_packaging/darc-int-dotnet-runtime-4bb6dc19/nuget/v3/index.json" />
    <!--  End: Package sources from dotnet-runtime -->
    <!--  Begin: Package sources from dotnet-templating -->
<<<<<<< HEAD
    <add key="darc-int-dotnet-templating-1f52152" value="https://pkgs.dev.azure.com/dnceng/internal/_packaging/darc-int-dotnet-templating-1f521522/nuget/v3/index.json" />
=======
    <add key="darc-int-dotnet-templating-ce2a08a" value="https://pkgs.dev.azure.com/dnceng/internal/_packaging/darc-int-dotnet-templating-ce2a08ac/nuget/v3/index.json" />
>>>>>>> f728449d
    <!--  End: Package sources from dotnet-templating -->
    <!--  Begin: Package sources from dotnet-windowsdesktop -->
    <add key="darc-int-dotnet-windowsdesktop-017f844" value="https://pkgs.dev.azure.com/dnceng/internal/_packaging/darc-int-dotnet-windowsdesktop-017f8446/nuget/v3/index.json" />
    <!--  End: Package sources from dotnet-windowsdesktop -->
    <!--End: Package sources managed by Dependency Flow automation. Do not edit the sources above.-->
    <add key="dotnet6" value="https://pkgs.dev.azure.com/dnceng/public/_packaging/dotnet6/nuget/v3/index.json" />
    <add key="dotnet6-transport" value="https://pkgs.dev.azure.com/dnceng/public/_packaging/dotnet6-transport/nuget/v3/index.json" />
    <add key="dotnet-public" value="https://pkgs.dev.azure.com/dnceng/public/_packaging/dotnet-public/nuget/v3/index.json" />
    <add key="dotnet-eng" value="https://pkgs.dev.azure.com/dnceng/public/_packaging/dotnet-eng/nuget/v3/index.json" />
    <add key="dotnet-tools" value="https://pkgs.dev.azure.com/dnceng/public/_packaging/dotnet-tools/nuget/v3/index.json" />
    <add key="dotnet-tools-transport" value="https://pkgs.dev.azure.com/dnceng/public/_packaging/dotnet-tools-transport/nuget/v3/index.json" />
    <add key="dotnet-libraries" value="https://pkgs.dev.azure.com/dnceng/public/_packaging/dotnet-libraries/nuget/v3/index.json" />
    <add key="dotnet-libraries-transport" value="https://pkgs.dev.azure.com/dnceng/public/_packaging/dotnet-libraries-transport/nuget/v3/index.json" />
    <add key="vs-impl" value="https://pkgs.dev.azure.com/azure-public/vside/_packaging/vs-impl/nuget/v3/index.json" />
    <!-- Used for Rich Navigation indexing task -->
    <add key="richnav" value="https://pkgs.dev.azure.com/azure-public/vside/_packaging/vs-buildservices/nuget/v3/index.json" />
  </packageSources>
  <disabledPackageSources>
    <!--Begin: Package sources managed by Dependency Flow automation. Do not edit the sources below.-->
    <!--  Begin: Package sources from DotNet-msbuild-Trusted -->
    <!--  End: Package sources from DotNet-msbuild-Trusted -->
    <!--  Begin: Package sources from dotnet-templating -->
<<<<<<< HEAD
    <add key="darc-int-dotnet-templating-1f52152" value="true" />
=======
    <add key="darc-int-dotnet-templating-ce2a08a" value="true" />
>>>>>>> f728449d
    <!--  End: Package sources from dotnet-templating -->
    <!--  Begin: Package sources from dotnet-aspnetcore -->
    <add key="darc-int-dotnet-aspnetcore-564969b" value="true" />
    <!--  End: Package sources from dotnet-aspnetcore -->
    <!--  Begin: Package sources from dotnet-runtime -->
    <add key="darc-int-dotnet-runtime-4bb6dc1" value="true" />
    <!--  End: Package sources from dotnet-runtime -->
    <!--  Begin: Package sources from dotnet-windowsdesktop -->
    <add key="darc-int-dotnet-windowsdesktop-017f844" value="true" />
    <!--  End: Package sources from dotnet-windowsdesktop -->
    <!--End: Package sources managed by Dependency Flow automation. Do not edit the sources above.-->
  </disabledPackageSources>
</configuration><|MERGE_RESOLUTION|>--- conflicted
+++ resolved
@@ -14,11 +14,7 @@
     <add key="darc-int-dotnet-runtime-4bb6dc1" value="https://pkgs.dev.azure.com/dnceng/internal/_packaging/darc-int-dotnet-runtime-4bb6dc19/nuget/v3/index.json" />
     <!--  End: Package sources from dotnet-runtime -->
     <!--  Begin: Package sources from dotnet-templating -->
-<<<<<<< HEAD
-    <add key="darc-int-dotnet-templating-1f52152" value="https://pkgs.dev.azure.com/dnceng/internal/_packaging/darc-int-dotnet-templating-1f521522/nuget/v3/index.json" />
-=======
     <add key="darc-int-dotnet-templating-ce2a08a" value="https://pkgs.dev.azure.com/dnceng/internal/_packaging/darc-int-dotnet-templating-ce2a08ac/nuget/v3/index.json" />
->>>>>>> f728449d
     <!--  End: Package sources from dotnet-templating -->
     <!--  Begin: Package sources from dotnet-windowsdesktop -->
     <add key="darc-int-dotnet-windowsdesktop-017f844" value="https://pkgs.dev.azure.com/dnceng/internal/_packaging/darc-int-dotnet-windowsdesktop-017f8446/nuget/v3/index.json" />
@@ -41,11 +37,7 @@
     <!--  Begin: Package sources from DotNet-msbuild-Trusted -->
     <!--  End: Package sources from DotNet-msbuild-Trusted -->
     <!--  Begin: Package sources from dotnet-templating -->
-<<<<<<< HEAD
-    <add key="darc-int-dotnet-templating-1f52152" value="true" />
-=======
     <add key="darc-int-dotnet-templating-ce2a08a" value="true" />
->>>>>>> f728449d
     <!--  End: Package sources from dotnet-templating -->
     <!--  Begin: Package sources from dotnet-aspnetcore -->
     <add key="darc-int-dotnet-aspnetcore-564969b" value="true" />
