--- conflicted
+++ resolved
@@ -39,11 +39,7 @@
     <add key="darc-int-dotnet-runtime-08338fc" value="https://pkgs.dev.azure.com/dnceng/internal/_packaging/darc-int-dotnet-runtime-08338fca/nuget/v3/index.json" />
     <!--  End: Package sources from dotnet-runtime -->
     <!--  Begin: Package sources from dotnet-templating -->
-<<<<<<< HEAD
-    <add key="darc-pub-dotnet-templating-b8bd284" value="https://pkgs.dev.azure.com/dnceng/public/_packaging/darc-pub-dotnet-templating-b8bd2846/nuget/v3/index.json" />
-=======
     <add key="darc-pub-dotnet-templating-60fbe5b" value="https://pkgs.dev.azure.com/dnceng/public/_packaging/darc-pub-dotnet-templating-60fbe5b3/nuget/v3/index.json" />
->>>>>>> 89ac11b0
     <!--  End: Package sources from dotnet-templating -->
     <!--  Begin: Package sources from dotnet-windowsdesktop -->
     <add key="darc-int-dotnet-windowsdesktop-1526afd" value="https://pkgs.dev.azure.com/dnceng/internal/_packaging/darc-int-dotnet-windowsdesktop-1526afd4/nuget/v3/index.json" />
@@ -74,12 +70,8 @@
     <!--  End: Package sources from dotnet-templating -->
     <!--  Begin: Package sources from dotnet-aspnetcore -->
     <add key="darc-int-dotnet-aspnetcore-954f61d" value="true" />
-<<<<<<< HEAD
-    <!--  End: Package sources from dotnet-aspnetcore -->
-=======
     <!--  Begin: Package sources from dotnet-emsdk -->
     <!--  End: Package sources from dotnet-emsdk -->
->>>>>>> 89ac11b0
     <!--  Begin: Package sources from dotnet-format -->
     <!--  End: Package sources from dotnet-format -->
     <!--  End: Package sources from dotnet-aspnetcore -->
@@ -98,11 +90,8 @@
     <!--  End: Package sources from dotnet-runtime -->
     <!--  Begin: Package sources from dotnet-windowsdesktop -->
     <add key="darc-int-dotnet-windowsdesktop-1526afd" value="true" />
-<<<<<<< HEAD
-=======
     <!--  Begin: Package sources from dotnet-winforms -->
     <!--  End: Package sources from dotnet-winforms -->
->>>>>>> 89ac11b0
     <!--  End: Package sources from dotnet-windowsdesktop -->
     <!--End: Package sources managed by Dependency Flow automation. Do not edit the sources above.-->
   </disabledPackageSources>
