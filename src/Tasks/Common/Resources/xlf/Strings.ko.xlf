--- conflicted
+++ resolved
@@ -567,11 +567,7 @@
       </trans-unit>
       <trans-unit id="Net6NotCompatibleWithDev16">
         <source>NETSDK1182: Targeting .NET 6.0 or higher in Visual Studio 2019 is not supported.</source>
-<<<<<<< HEAD
-        <target state="needs-review-translation">NETSDK1182: Visual Studio 2019에서 .NET 6.0을 대상으로 지정하는 것은 지원되지 않습니다.</target>
-=======
         <target state="translated">NETSDK1182: Visual Studio 2019에서 .NET 6.0 이상을 대상으로 하는 것은 지원되지 않습니다.</target>
->>>>>>> af88d8be
         <note>{StrBegin="NETSDK1182: "}</note>
       </trans-unit>
       <trans-unit id="NoAppHostAvailable">
