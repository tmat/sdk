<!--
***********************************************************************************************
Microsoft.NET.SupportedTargetFrameworks.targets

WARNING:  DO NOT MODIFY this file unless you are knowledgeable about MSBuild and have
          created a backup copy.  Incorrect changes to this file will make it
          impossible to load or build your projects from the command-line or the IDE.

Copyright (c) .NET Foundation. All rights reserved.
***********************************************************************************************
-->

<!-- This file contains a list of the TFMs that are supported by this SDK for .NET Core, .NET Standard, and .NET Framework.
     This is used by VS to show the list of frameworks to which projects can be retargeted. -->
<Project>
    <!-- .NET Core App -->
    <ItemGroup>
        <SupportedNETCoreAppTargetFramework Include=".NETCoreApp,Version=v1.0" DisplayName=".NET Core 1.0" Alias="netcoreapp1.0" />
        <SupportedNETCoreAppTargetFramework Include=".NETCoreApp,Version=v1.1" DisplayName=".NET Core 1.1" Alias="netcoreapp1.1" />
        <SupportedNETCoreAppTargetFramework Include=".NETCoreApp,Version=v2.0" DisplayName=".NET Core 2.0" Alias="netcoreapp2.0" />
        <SupportedNETCoreAppTargetFramework Include=".NETCoreApp,Version=v2.1" DisplayName=".NET Core 2.1" Alias="netcoreapp2.1" />
        <SupportedNETCoreAppTargetFramework Include=".NETCoreApp,Version=v2.2" DisplayName=".NET Core 2.2" Alias="netcoreapp2.2" />
        <SupportedNETCoreAppTargetFramework Include=".NETCoreApp,Version=v3.0" DisplayName=".NET Core 3.0" Alias="netcoreapp3.0" />
        <SupportedNETCoreAppTargetFramework Include=".NETCoreApp,Version=v3.1" DisplayName=".NET Core 3.1" Alias="netcoreapp3.1" />
        <SupportedNETCoreAppTargetFramework Include=".NETCoreApp,Version=v5.0" DisplayName=".NET 5.0" Alias="net5.0" />
        <SupportedNETCoreAppTargetFramework Include=".NETCoreApp,Version=v6.0" DisplayName=".NET 6.0" Alias="net6.0" />
        <SupportedNETCoreAppTargetFramework Include=".NETCoreApp,Version=v7.0" DisplayName=".NET 7.0" Alias="net7.0" />
        <SupportedNETCoreAppTargetFramework Include=".NETCoreApp,Version=v8.0" DisplayName=".NET 8.0" Alias="net8.0"
                                            Condition="$([MSBuild]::VersionGreaterThanOrEquals($(MSBuildVersion), '17.8.0'))"/>
        <SupportedNETCoreAppTargetFramework Include=".NETCoreApp,Version=v9.0" DisplayName=".NET 9.0" Alias="net9.0" />
    </ItemGroup>

    <PropertyGroup>
<<<<<<< HEAD
        <UnsupportedTargetFrameworkVersion>9.0</UnsupportedTargetFrameworkVersion>
=======
        <UnsupportedTargetFrameworkVersion>10.0</UnsupportedTargetFrameworkVersion>
>>>>>>> 0b5430ee
        <MinimumVisualStudioVersionForUnsupportedTargetFrameworkVersion>17.12</MinimumVisualStudioVersionForUnsupportedTargetFrameworkVersion>
    </PropertyGroup>

    <!-- .NET Standard -->
    <ItemGroup>
        <SupportedNETStandardTargetFramework Include=".NETStandard,Version=v1.0" DisplayName=".NET Standard 1.0" Alias="netstandard1.0" />
        <SupportedNETStandardTargetFramework Include=".NETStandard,Version=v1.1" DisplayName=".NET Standard 1.1" Alias="netstandard1.1" />
        <SupportedNETStandardTargetFramework Include=".NETStandard,Version=v1.2" DisplayName=".NET Standard 1.2" Alias="netstandard1.2" />
        <SupportedNETStandardTargetFramework Include=".NETStandard,Version=v1.3" DisplayName=".NET Standard 1.3" Alias="netstandard1.3" />
        <SupportedNETStandardTargetFramework Include=".NETStandard,Version=v1.4" DisplayName=".NET Standard 1.4" Alias="netstandard1.4" />
        <SupportedNETStandardTargetFramework Include=".NETStandard,Version=v1.5" DisplayName=".NET Standard 1.5" Alias="netstandard1.5" />
        <SupportedNETStandardTargetFramework Include=".NETStandard,Version=v1.6" DisplayName=".NET Standard 1.6" Alias="netstandard1.6" />
        <SupportedNETStandardTargetFramework Include=".NETStandard,Version=v2.0" DisplayName=".NET Standard 2.0" Alias="netstandard2.0" />
        <SupportedNETStandardTargetFramework Include=".NETStandard,Version=v2.1" DisplayName=".NET Standard 2.1" Alias="netstandard2.1" />
    </ItemGroup>

    <!-- .NET Framework -->
    <ItemGroup>
        <SupportedNETFrameworkTargetFramework Include=".NETFramework,Version=v2.0"   DisplayName=".NET Framework 2.0" Alias="net20" />
        <SupportedNETFrameworkTargetFramework Include=".NETFramework,Version=v3.0"   DisplayName=".NET Framework 3.0" Alias="net30" />
        <SupportedNETFrameworkTargetFramework Include=".NETFramework,Version=v3.5"   DisplayName=".NET Framework 3.5" Alias="net35" />
        <SupportedNETFrameworkTargetFramework Include=".NETFramework,Version=v4.0"   DisplayName=".NET Framework 4.0" Alias="net40" />
        <SupportedNETFrameworkTargetFramework Include=".NETFramework,Version=v4.5"   DisplayName=".NET Framework 4.5" Alias="net45" />
        <SupportedNETFrameworkTargetFramework Include=".NETFramework,Version=v4.5.1" DisplayName=".NET Framework 4.5.1" Alias="net451" />
        <SupportedNETFrameworkTargetFramework Include=".NETFramework,Version=v4.5.2" DisplayName=".NET Framework 4.5.2" Alias="net452" />
        <SupportedNETFrameworkTargetFramework Include=".NETFramework,Version=v4.6"   DisplayName=".NET Framework 4.6" Alias="net46" />
        <SupportedNETFrameworkTargetFramework Include=".NETFramework,Version=v4.6.1" DisplayName=".NET Framework 4.6.1" Alias="net461" />
        <SupportedNETFrameworkTargetFramework Include=".NETFramework,Version=v4.6.2" DisplayName=".NET Framework 4.6.2" Alias="net462" />
        <SupportedNETFrameworkTargetFramework Include=".NETFramework,Version=v4.7"   DisplayName=".NET Framework 4.7" Alias="net47" />
        <SupportedNETFrameworkTargetFramework Include=".NETFramework,Version=v4.7.1" DisplayName=".NET Framework 4.7.1" Alias="net471" />
        <SupportedNETFrameworkTargetFramework Include=".NETFramework,Version=v4.7.2" DisplayName=".NET Framework 4.7.2" Alias="net472" />
        <SupportedNETFrameworkTargetFramework Include=".NETFramework,Version=v4.8"   DisplayName=".NET Framework 4.8" Alias="net48" />
        <SupportedNETFrameworkTargetFramework Include=".NETFramework,Version=v4.8.1"   DisplayName=".NET Framework 4.8.1" Alias="net481" />
    </ItemGroup>

    <!-- All supported target frameworks -->
    <ItemGroup>
        <SupportedTargetFramework Include="@(SupportedNETCoreAppTargetFramework);@(SupportedNETStandardTargetFramework);@(SupportedNETFrameworkTargetFramework)" />
    </ItemGroup>
</Project><|MERGE_RESOLUTION|>--- conflicted
+++ resolved
@@ -31,11 +31,7 @@
     </ItemGroup>
 
     <PropertyGroup>
-<<<<<<< HEAD
-        <UnsupportedTargetFrameworkVersion>9.0</UnsupportedTargetFrameworkVersion>
-=======
         <UnsupportedTargetFrameworkVersion>10.0</UnsupportedTargetFrameworkVersion>
->>>>>>> 0b5430ee
         <MinimumVisualStudioVersionForUnsupportedTargetFrameworkVersion>17.12</MinimumVisualStudioVersionForUnsupportedTargetFrameworkVersion>
     </PropertyGroup>
 
