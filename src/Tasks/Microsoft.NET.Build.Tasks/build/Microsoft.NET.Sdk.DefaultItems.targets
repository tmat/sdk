--- conflicted
+++ resolved
@@ -16,14 +16,13 @@
   </PropertyGroup>
 
   <PropertyGroup>
-    <EnableDefaultItems Condition=" '$(EnableDefaultItems)' == '' ">true</EnableDefaultItems>
-    <EnableDefaultCompileItems Condition=" '$(EnableDefaultCompileItems)' == '' ">true</EnableDefaultCompileItems>
+   <EnableDefaultItems Condition=" '$(EnableDefaultItems)' == '' ">true</EnableDefaultItems>
+   <EnableDefaultCompileItems Condition=" '$(EnableDefaultCompileItems)' == '' ">true</EnableDefaultCompileItems>
     <EnableDefaultEmbeddedResourceItems Condition=" '$(EnableDefaultEmbeddedResourceItems)' == '' ">true</EnableDefaultEmbeddedResourceItems>
     <EnableDefaultNoneItems Condition=" '$(EnableDefaultNoneItems)' == '' ">true</EnableDefaultNoneItems>
   </PropertyGroup>
 
-  <PropertyGroup>
-    
+  <PropertyGroup>    
     <!-- Set DefaultItemExcludes property for items that should be excluded from the default Compile, etc items.
          This is in the .targets because it needs to come after the final BaseOutputPath has been evaluated. -->
     
@@ -47,16 +46,7 @@
     <DefaultItemExcludes>$(DefaultItemExcludes);packages/**</DefaultItemExcludes>
     
   </PropertyGroup>
-  
-<<<<<<< HEAD
-=======
-  <ItemGroup Condition="'$(DisableDefaultRemoves)' != 'true'">
-    <Compile Remove="$(DefaultRemoves)" />
-    <EmbeddedResource Remove="$(DefaultRemoves)" />
-    <None Remove="$(DefaultRemoves)" />
-    <Content Remove="$(DefaultRemoves)" />
-  </ItemGroup>
-
+ 
   <UsingTask TaskName="CheckForDuplicateItems" AssemblyFile="$(MicrosoftNETBuildTasksAssembly)" />
 
   <Target Name="CheckForDuplicateItems" BeforeTargets="_CheckForInvalidConfigurationAndPlatform">
@@ -94,6 +84,4 @@
       />
     
   </Target>
-  
->>>>>>> 46e22494
 </Project>