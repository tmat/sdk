--- conflicted
+++ resolved
@@ -25,13 +25,7 @@
             }
             catch (ArgumentNullException)
             {
-<<<<<<< HEAD
                 Assert.Fail("HashSettings is likely not correctly handling null value of one or more optional task parameters");
-=======
-                Assert.True(
-                    false,
-                    "HashSettings is likely not correctly handling null value of one or more optional task parameters");
->>>>>>> ca52e8ac
 
                 throw; // unreachable
             }
