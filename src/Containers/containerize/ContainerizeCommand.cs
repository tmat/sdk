--- conflicted
+++ resolved
@@ -221,15 +221,10 @@
         Options.Add(RidOption);
         Options.Add(RidGraphPathOption);
         LocalRegistryOption.AcceptOnlyFromAmong(KnownLocalRegistryTypes.SupportedLocalRegistryTypes);
-<<<<<<< HEAD
         Options.Add(LocalRegistryOption);
         Options.Add(ContainerUserOption);
-=======
-        this.Options.Add(LocalRegistryOption);
-        this.Options.Add(ContainerUserOption);
-        this.Options.Add(GenerateLabelsOption);
-        this.Options.Add(GenerateDigestLabelOption);
->>>>>>> f4961dea
+        Options.Add(GenerateLabelsOption);
+        Options.Add(GenerateDigestLabelOption);
 
         SetAction(async (parseResult, cancellationToken) =>
         {
