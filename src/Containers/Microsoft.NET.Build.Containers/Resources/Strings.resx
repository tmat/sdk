--- conflicted
+++ resolved
@@ -381,7 +381,6 @@
     <value>Uploading tag '{0}' to '{1}'.</value>
     <comment>{1} is the registry name</comment>
   </data>
-<<<<<<< HEAD
   <data name="RegistryPullFailed" xml:space="preserve">
     <value>CONTAINER1014: Manifest pull failed.</value>
     <comment>{StrBegin="CONTAINER1014: "}</comment>
@@ -397,10 +396,9 @@
   <data name="UnableToAccessRepository" xml:space="preserve">
     <value>CONTAINER1016: Unable to access the repository '{0}' in the registry '{1}'. Please confirm your credentials are correct and that you have access to this repository and registry.</value>
     <comment>{StrBegin="CONTAINER1016:" }</comment>
-=======
+  </data>
   <data name="InvalidImageName_EntireNameIsInvalidCharacters" xml:space="preserve">
     <value>CONTAINER2005: The inferred image name '{0}' contains entirely invalid characters. The valid characters for an image name are alphanumeric characters, -, /, or _, and the image name must start with an alphanumeric character.</value>
     <comment>{StrBegin="CONTAINER2005: "}</comment>
->>>>>>> 5f9bc3b7
   </data>
 </root>