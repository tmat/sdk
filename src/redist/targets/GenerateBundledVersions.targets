--- conflicted
+++ resolved
@@ -55,35 +55,20 @@
 
       <_NETCoreApp30RuntimePackVersion>3.0.3</_NETCoreApp30RuntimePackVersion>
       <_NETCoreApp30TargetingPackVersion>3.0.0</_NETCoreApp30TargetingPackVersion>
-<<<<<<< HEAD
-
-      <_NETCoreApp31RuntimePackVersion>3.1.$(VersionFeature31)</_NETCoreApp31RuntimePackVersion>
-=======
       
       <_NETCoreApp31RuntimePackVersion>3.1.13</_NETCoreApp31RuntimePackVersion>
->>>>>>> faf20fd9
       <_NETCoreApp31TargetingPackVersion>3.1.0</_NETCoreApp31TargetingPackVersion>
 
       <_WindowsDesktop30RuntimePackVersion>3.0.3</_WindowsDesktop30RuntimePackVersion>
       <_WindowsDesktop30TargetingPackVersion>3.0.0</_WindowsDesktop30TargetingPackVersion>
-<<<<<<< HEAD
-
-      <_WindowsDesktop31RuntimePackVersion>3.1.$(VersionFeature31)</_WindowsDesktop31RuntimePackVersion>
-=======
       
       <_WindowsDesktop31RuntimePackVersion>3.1.13</_WindowsDesktop31RuntimePackVersion>
->>>>>>> faf20fd9
       <_WindowsDesktop31TargetingPackVersion>3.1.0</_WindowsDesktop31TargetingPackVersion>
 
       <_AspNet30RuntimePackVersion>3.0.3</_AspNet30RuntimePackVersion>
       <_AspNet30TargetingPackVersion>3.0.1</_AspNet30TargetingPackVersion>
-<<<<<<< HEAD
-
-      <_AspNet31RuntimePackVersion>3.1.$(VersionFeature31)</_AspNet31RuntimePackVersion>
-=======
       
       <_AspNet31RuntimePackVersion>3.1.13</_AspNet31RuntimePackVersion>
->>>>>>> faf20fd9
       <_AspNet31TargetingPackVersion>3.1.10</_AspNet31TargetingPackVersion>
 
       <!-- Use only major and minor in target framework version -->
@@ -194,11 +179,7 @@
       <ImplicitPackageVariable Include="Microsoft.NETCore.App"
                                TargetFrameworkVersion="2.1"
                                DefaultVersion="2.1.0"
-<<<<<<< HEAD
-                               LatestVersion="2.1.$(VersionFeature21)" />
-=======
                                LatestVersion="2.1.26" />
->>>>>>> faf20fd9
       <ImplicitPackageVariable Include="Microsoft.NETCore.App"
                                TargetFrameworkVersion="2.2"
                                DefaultVersion="2.2.0"
@@ -206,19 +187,11 @@
       <ImplicitPackageVariable Include="Microsoft.AspNetCore.App"
                                TargetFrameworkVersion="2.1"
                                DefaultVersion="2.1.1"
-<<<<<<< HEAD
-                               LatestVersion="2.1.$(VersionFeature21)"/>
-      <ImplicitPackageVariable Include="Microsoft.AspNetCore.All"
-                               TargetFrameworkVersion="2.1"
-                               DefaultVersion="2.1.1"
-                               LatestVersion="2.1.$(VersionFeature21)"/>
-=======
                                LatestVersion="2.1.26"/>
       <ImplicitPackageVariable Include="Microsoft.AspNetCore.All"
                                TargetFrameworkVersion="2.1"
                                DefaultVersion="2.1.1"
                                LatestVersion="2.1.26"/>
->>>>>>> faf20fd9
 
       <ImplicitPackageVariable Include="Microsoft.AspNetCore.App"
                                TargetFrameworkVersion="2.2"
