﻿<?xml version="1.0" encoding="utf-8"?>
<xliff xmlns="urn:oasis:names:tc:xliff:document:1.2" xmlns:xsi="http://www.w3.org/2001/XMLSchema-instance" version="1.2" xsi:schemaLocation="urn:oasis:names:tc:xliff:document:1.2 xliff-core-1.2-transitional.xsd">
  <file datatype="xml" source-language="en" target-language="fr" original="../LocalizableStrings.resx">
    <body>
      <trans-unit id="ActionWouldHaveBeenTakenAutomatically">
        <source>Action would have been taken automatically:</source>
        <target state="translated">L’action aurait été effectuée automatiquement :</target>
        <note />
      </trans-unit>
      <trans-unit id="AliasAssignmentCoordinator_Error_LongAlias">
        <source>Failed to assign long option alias for parameter '{0}', tried: '{1}'; '{2}'.</source>
        <target state="translated">Échec de l’attribution d’un alias d’option longue pour le paramètre '{0}'. Tentative : '{1}'; '{2}'</target>
        <note>{0} is parameter name, {1} and {2} are attempted option aliases for the parameter.
{0}, {1}, {2} should have no whitespaces.</note>
      </trans-unit>
      <trans-unit id="AliasAssignmentCoordinator_Error_NameShouldNotHaveColon">
        <source>Parameter name '{0}' contains colon, which is forbidden.</source>
        <target state="translated">Le nom de paramètre '{0}' contient le signe deux-points, ce qui est interdit.</target>
        <note>{0} is parameter name, has no whitespaces.</note>
      </trans-unit>
      <trans-unit id="AliasAssignmentCoordinator_Error_ShortAlias">
        <source>Failed to assign short option alias for parameter '{0}', tried: '{1}'; '{2}'.</source>
        <target state="translated">Échec de l’attribution d’un alias d’option courte pour le paramètre '{0}'. Tentative : '{1}'; '{2}'</target>
        <note>{0} is parameter name, {1} and {2} are attempted option aliases for the parameter.
{0}, {1}, {2} should have no whitespaces.</note>
      </trans-unit>
      <trans-unit id="AliasCannotBeShortName">
        <source>Alias '{0}' is a template short name, and therefore cannot be aliased.</source>
        <target state="translated">L’alias « {0} » est un nom court du modèle et ne peut donc pas être associé à un alias.</target>
        <note />
      </trans-unit>
      <trans-unit id="AliasCommandAfterExpansion">
        <source>After expanding aliases, the command is:
    dotnet {0}</source>
        <target state="translated">Après avoir développé les alias, la commande est :
    dotnet {0}</target>
        <note />
      </trans-unit>
      <trans-unit id="AliasCreated">
        <source>Successfully created alias named '{0}' with value '{1}'</source>
        <target state="translated">L’alias nommé « {0} » avec la valeur « {1} » a bien été créé</target>
        <note />
      </trans-unit>
      <trans-unit id="AliasCycleError">
        <source>Alias not created. It would have created an alias cycle, resulting in infinite expansion.</source>
        <target state="translated">L’alias n’a pas été créé. Cela aurait créé un cycle d’alias, entraînant une croissance infinie.</target>
        <note />
      </trans-unit>
      <trans-unit id="AliasExpandedCommandParseError">
        <source>Command is invalid after expanding aliases.</source>
        <target state="translated">La commande n’est pas valide après le développement des alias.</target>
        <note />
      </trans-unit>
      <trans-unit id="AliasExpansionError">
        <source>Error expanding aliases on input params.</source>
        <target state="translated">Erreur lors du développement des alias sur les paramètres d’entrée.</target>
        <note />
      </trans-unit>
      <trans-unit id="AliasName">
        <source>Alias Name</source>
        <target state="translated">Nom de l’alias</target>
        <note />
      </trans-unit>
      <trans-unit id="AliasNameContainsInvalidCharacters">
        <source>Alias names can only contain letters, numbers, underscores, and periods.</source>
        <target state="translated">Les noms des alias ne doivent contenir que des lettres, des chiffres, des traits de soulignement et des points.</target>
        <note />
      </trans-unit>
      <trans-unit id="AliasNotCreatedInvalidInput">
        <source>Alias not created. The input was invalid.</source>
        <target state="translated">L’alias n’a pas été créé. L’entrée n’était pas valide.</target>
        <note />
      </trans-unit>
      <trans-unit id="AliasRemoveNonExistentFailed">
        <source>Unable to remove alias '{0}'. It did not exist.</source>
        <target state="translated">Impossible de supprimer l’alias « {0} ». Il n’existait pas.</target>
        <note />
      </trans-unit>
      <trans-unit id="AliasRemoved">
        <source>Successfully removed alias named '{0}' whose value was '{1}'.</source>
        <target state="translated">L’alias nommé « {0} » dont la valeur était « {1} » a été supprimé.</target>
        <note />
      </trans-unit>
      <trans-unit id="AliasShowAllAliasesHeader">
        <source>All Aliases:</source>
        <target state="translated">Tous les alias :</target>
        <note />
      </trans-unit>
      <trans-unit id="AliasShowErrorUnknownAlias">
        <source>Unknown alias name '{0}'.
Run 'dotnet {1} --show-aliases' with no args to show all aliases.</source>
        <target state="translated">Nom d’alias « {0} » inconnu.
Exécutez « dotnet {1} --show-aliases » sans arguments pour afficher tous les alias.</target>
        <note />
      </trans-unit>
      <trans-unit id="AliasUpdated">
        <source>Successfully updated alias named '{0}' to value '{1}'.</source>
        <target state="translated">La valeur de l’alias nommé « {0} » a été mis à jour sur « {1} »</target>
        <note />
      </trans-unit>
      <trans-unit id="AliasValue">
        <source>Alias Value</source>
        <target state="translated">Valeur de l’alias</target>
        <note />
      </trans-unit>
      <trans-unit id="AliasValueFirstArgError">
        <source>First argument of an alias value must begin with a letter or digit.</source>
        <target state="translated">Le premier argument de la valeur d’un alias doit commencer par une lettre ou un chiffre.</target>
        <note />
      </trans-unit>
      <trans-unit id="AllowScriptsNoChoice">
        <source>Do not allow scripts to run</source>
        <target state="translated">Ne pas autoriser l’exécution des scripts</target>
        <note />
      </trans-unit>
      <trans-unit id="AllowScriptsPromptChoice">
        <source>Ask before running each script</source>
        <target state="translated">Demander avant d’exécuter chaque script</target>
        <note />
      </trans-unit>
      <trans-unit id="AllowScriptsYesChoice">
        <source>Allow scripts to run</source>
        <target state="translated">Autoriser l’exécution des scripts</target>
        <note />
      </trans-unit>
      <trans-unit id="AmbiguousParameterDetail">
        <source>The value '{1}' is ambiguous for option {0}.</source>
        <target state="translated">La valeur « {1} » est ambiguë pour l’option {0}.</target>
        <note />
      </trans-unit>
      <trans-unit id="AmbiguousTemplateGroupListHint">
        <source>Re-run the command using the template's exact short name.</source>
        <target state="translated">Exécutez à nouveau la commande en utilisant le nom court exact du modèle.</target>
        <note />
      </trans-unit>
      <trans-unit id="AmbiguousTemplatesHeader">
        <source>Unable to resolve the template, the following installed templates are conflicting:</source>
        <target state="translated">Impossible de résoudre le modèle, les modèles installés suivants sont en conflit :</target>
        <note />
      </trans-unit>
      <trans-unit id="AmbiguousTemplatesMultiplePackagesHint">
        <source>Uninstall the template packages containing the templates to keep only one template from the list or add the template options which differentiate the template to run.</source>
        <target state="translated">Désinstallez les paquets de modèles contenant les modèles pour ne garder qu'un seul modèle dans la liste ou ajoutez les options de modèle qui différencient le modèle à exécuter.</target>
        <note />
      </trans-unit>
      <trans-unit id="AmbiguousTemplatesSamePackageHint">
        <source>The package {0} is not correct, uninstall it and report the issue to the package author.</source>
        <target state="translated">Le package {0} n’est pas correct, désinstallez-le et signalez le problème à l’auteur du package.</target>
        <note />
      </trans-unit>
      <trans-unit id="ArgsFileNotFound">
        <source>The specified extra args file does not exist: {0}.</source>
        <target state="translated">Le fichier d’arguments supplémentaires spécifié n’existe pas : {0}.</target>
        <note />
      </trans-unit>
      <trans-unit id="ArgsFileWrongFormat">
        <source>Extra args file {0} is not formatted properly.</source>
        <target state="translated">Le fichier d’arguments {0} supplémentaire n’est pas formaté correctement.</target>
        <note />
      </trans-unit>
      <trans-unit id="Assembly">
        <source>Assembly</source>
        <target state="translated">assembly</target>
        <note />
      </trans-unit>
      <trans-unit id="Authoring_AmbiguousBestPrecedence">
        <source>Equal highest precedence values among the best template matches prevented unambiguously choosing a template to invoke.</source>
        <target state="translated">Des valeurs de priorité égales parmi les meilleures correspondances de modèles ont empêché de choisir sans ambiguïté un modèle à appeler.</target>
        <note />
      </trans-unit>
      <trans-unit id="Authoring_AmbiguousChoiceParameterValue">
        <source>An ambiguous choice parameter value prevented unambiguously choosing a template to invoke.</source>
        <target state="translated">Une valeur de paramètre de choix ambiguë empêchait de choisir sans ambiguïté un modèle à appeler.</target>
        <note />
      </trans-unit>
      <trans-unit id="BaseCommand_ExitCodeHelp">
        <source>For details on the exit code, refer to https://aka.ms/templating-exit-codes#{0}</source>
        <target state="translated">Pour plus d’informations sur le code de sortie, consultez https://aka.ms/templating-exit-codes#{0}.</target>
        <note>{0} is the exit code</note>
      </trans-unit>
      <trans-unit id="Change">
        <source>Change</source>
        <target state="translated">Modification</target>
        <note />
      </trans-unit>
      <trans-unit id="CliTemplateSearchCoordinator_Error_NoSources">
        <source>No remoted sources defined to search for the templates.</source>
        <target state="translated">Aucune source distante définie pour rechercher les modèles.</target>
        <note />
      </trans-unit>
      <trans-unit id="CliTemplateSearchCoordinator_Error_NoTemplateName">
        <source>Search failed: not enough information specified for search.</source>
        <target state="translated">Échec de la recherche : informations spécifiées insuffisantes pour la recherche.</target>
        <note />
      </trans-unit>
      <trans-unit id="CliTemplateSearchCoordinator_Error_NotFound">
        <source>Template '{0}' was not found.</source>
        <target state="translated">Modèle « {0} » introuvable.</target>
        <note />
      </trans-unit>
      <trans-unit id="CliTemplateSearchCoordinator_Error_SearchFailure">
        <source>Search failed: {0}</source>
        <target state="translated">Échec de la recherche : {0}</target>
        <note>0 - localized error message</note>
      </trans-unit>
      <trans-unit id="CliTemplateSearchCoordinator_Error_TemplateNameIsTooShort">
        <source>Search failed: template name is too short, minimum 2 characters are required.</source>
        <target state="translated">Échec de la recherche : Le nom du modèle est trop court. deux caractères minimum sont requis.</target>
        <note />
      </trans-unit>
      <trans-unit id="CliTemplateSearchCoordinator_Info_InstallHelp">
        <source>To use the template, run the following command to install the package:</source>
        <target state="translated">Pour utiliser le modèle, exécutez la commande suivante pour installer le package :</target>
        <note />
      </trans-unit>
      <trans-unit id="CliTemplateSearchCoordinator_Info_MatchesFromSource">
        <source>Matches from template source: {0}</source>
        <target state="translated">Correspondances à partir de la source du modèle : {0}</target>
        <note />
      </trans-unit>
      <trans-unit id="CliTemplateSearchCoordinator_Info_SearchHelp">
        <source>To search for templates, specify partial template name or use one of the supported filters: {0}.</source>
        <target state="translated">Pour rechercher les modèles, spécifiez un nom de modèle partiel ou utilisez l’un des filtres pris en charge :{0}.</target>
        <note />
      </trans-unit>
      <trans-unit id="CliTemplateSearchCoordinator_Info_SearchInProgress">
        <source>Searching for the templates...</source>
        <target state="translated">Recherche des modèles en cours... Merci de patienter.</target>
        <note />
      </trans-unit>
      <trans-unit id="ColumnNameAuthor">
        <source>Author</source>
        <target state="translated">Auteur</target>
        <note />
      </trans-unit>
      <trans-unit id="ColumnNameCurrentVersion">
        <source>Current</source>
        <target state="translated">Actuel</target>
        <note />
      </trans-unit>
      <trans-unit id="ColumnNameIdentity">
        <source>Identity</source>
        <target state="translated">Identité</target>
        <note />
      </trans-unit>
      <trans-unit id="ColumnNameLanguage">
        <source>Language</source>
        <target state="translated">Langue</target>
        <note />
      </trans-unit>
      <trans-unit id="ColumnNameLatestVersion">
        <source>Latest</source>
        <target state="translated">Dernier</target>
        <note />
      </trans-unit>
      <trans-unit id="ColumnNamePackage">
        <source>Package</source>
        <target state="translated">Package</target>
        <note />
      </trans-unit>
      <trans-unit id="ColumnNamePrecedence">
        <source>Precedence</source>
        <target state="translated">Priorité</target>
        <note />
      </trans-unit>
      <trans-unit id="ColumnNameShortName">
        <source>Short Name</source>
        <target state="translated">Nom court</target>
        <note />
      </trans-unit>
      <trans-unit id="ColumnNameTags">
        <source>Tags</source>
        <target state="translated">Balises</target>
        <note />
      </trans-unit>
      <trans-unit id="ColumnNameTemplateName">
        <source>Template Name</source>
        <target state="translated">Nom du modèle</target>
        <note />
      </trans-unit>
      <trans-unit id="ColumnNameTotalDownloads">
        <source>Downloads</source>
        <target state="translated">Téléchargements</target>
        <note />
      </trans-unit>
      <trans-unit id="ColumnNameType">
        <source>Type</source>
        <target state="translated">Type</target>
        <note />
      </trans-unit>
      <trans-unit id="ColumnNamesAreNotSupported">
        <source>The column {0} is/are not supported, the supported columns are: {1}.</source>
        <target state="translated">La colonne {0} n’est pas prise en charge, les colonnes prises en charge sont : {1}.</target>
        <note />
      </trans-unit>
      <trans-unit id="CommandFailed">
        <source>Command failed.</source>
        <target state="translated">Échec de la commande.</target>
        <note />
      </trans-unit>
      <trans-unit id="CommandOutput">
        <source>Output from command:</source>
        <target state="translated">Sortie de la commande :</target>
        <note />
      </trans-unit>
      <trans-unit id="CommandSucceeded">
        <source>Command succeeded.</source>
        <target state="translated">Commande réussie.</target>
        <note />
      </trans-unit>
      <trans-unit id="Commands_Validator_WrongArgumentValue">
        <source>Argument(s) {0} are not recognized. Must be one of: {1}.</source>
        <target state="translated">L'argument ou les arguments {0} ne sont pas reconnus. Doit être l'un de : {1}.</target>
        <note>{0} - comma-separated quoted list of argument value(s) given by user, {1} - comma-separated quoted list of allowed values.</note>
      </trans-unit>
      <trans-unit id="Commands_Validator_WrongTokens">
        <source>Unrecognized command or argument(s): {0}.</source>
        <target state="translated">Commande ou argument non reconnu : {0}</target>
        <note>{0} - wrong token or comma-separated tokens (if multiple). Each token is enclosed with single quotes: 'token'.</note>
      </trans-unit>
      <trans-unit id="Commands_Warning_DeprecatedCommand">
        <source>Warning: use of '{0}' is deprecated. Use '{1}' instead.</source>
        <target state="translated">Attention : l'utilisation de '{0}' est obsolète. Utilisez '{1}' à la place.</target>
        <note>{0} - deprecated command ('dotnet new --install'); {1} - new command ('dotnet new install).</note>
      </trans-unit>
      <trans-unit id="Commands_Warning_DeprecatedCommand_Info">
        <source>For more information, run: </source>
        <target state="translated">Si vous souhaitez en savoir plus, exécutez: </target>
        <note>followed by command example (at new line, without quotes)</note>
      </trans-unit>
      <trans-unit id="ConfiguredValue">
        <source>Configured Value: {0}</source>
        <target state="translated">Valeur configurée : {0}</target>
        <note />
      </trans-unit>
      <trans-unit id="Create">
        <source>Create</source>
        <target state="translated">Créer</target>
        <note />
      </trans-unit>
      <trans-unit id="CreateFailed">
        <source>Template "{0}" could not be created.
{1}</source>
        <target state="translated">Le modèle « {0} » ne peut pas être créé.
{1}</target>
        <note />
      </trans-unit>
      <trans-unit id="CreateSuccessful">
        <source>The template "{0}" was created successfully.</source>
        <target state="translated">Le modèle « {0} » a bien été créé.</target>
        <note />
      </trans-unit>
      <trans-unit id="CurrentConfiguration">
        <source>Current configuration:</source>
        <target state="translated">Configuration actuelle :</target>
        <note />
      </trans-unit>
      <trans-unit id="Delete">
        <source>Delete</source>
        <target state="translated">Supprimer</target>
        <note />
      </trans-unit>
      <trans-unit id="DestructiveChangesNotification">
        <source>Creating this template will make changes to existing files:</source>
        <target state="translated">La création de ce modèle modifiera les fichiers existants :</target>
        <note />
      </trans-unit>
      <trans-unit id="DisplaysHelp">
        <source>Displays help for this command.</source>
        <target state="translated">Affiche l’aide pour cette commande.</target>
        <note />
      </trans-unit>
      <trans-unit id="Exception_InvalidTemplateParameters_MessageHeader">
        <source>Template {0} ({1}) is malformed. The following template parameters are invalid:</source>
        <target state="translated">Le {0} de modèle ({1}) est incorrect. Les paramètres de modèle suivants ne sont pas valides :</target>
        <note>{0} is template identity, {1} is template short name.
The header is followed by the list of parameters and their errors (might be several for one parameter).</note>
      </trans-unit>
      <trans-unit id="ExtraArgsCommandAfterExpansion">
        <source>After expanding the extra args files, the command is:
    dotnet {0}</source>
        <target state="translated">Après avoir développé les fichiers d’arguments supplémentaires, la commande est :
    dotnet {0}</target>
        <note />
      </trans-unit>
      <trans-unit id="FileActionsWouldHaveBeenTaken">
        <source>File actions would have been taken:</source>
        <target state="translated">Des actions sur le fichier auraient été effectuées :</target>
        <note />
      </trans-unit>
      <trans-unit id="Generators">
        <source>Generators</source>
        <target state="translated">Générateurs</target>
        <note />
      </trans-unit>
      <trans-unit id="GenericError">
        <source>Error: {0}</source>
        <target state="translated">Erreur : {0}</target>
        <note />
      </trans-unit>
      <trans-unit id="GenericWarning">
        <source>Warning: {0}</source>
        <target state="translated">Avertissement : {0}</target>
        <note />
      </trans-unit>
      <trans-unit id="Generic_CommandHints_List">
        <source>To list installed templates, run:</source>
        <target state="new">To list installed templates, run:</target>
        <note />
      </trans-unit>
      <trans-unit id="Generic_CommandHints_Search">
        <source>To search for the templates on NuGet.org, run:</source>
        <target state="new">To search for the templates on NuGet.org, run:</target>
        <note />
      </trans-unit>
      <trans-unit id="Generic_Details">
        <source>Details: {0}</source>
        <target state="translated">Détails : {0}</target>
        <note />
      </trans-unit>
      <trans-unit id="Generic_Empty">
        <source>(empty)</source>
        <target state="translated">(vide)</target>
        <note>shown when there is no data to show</note>
      </trans-unit>
      <trans-unit id="Generic_ExampleHeader">
        <source>Example:</source>
        <target state="translated">Exemple :</target>
        <note />
      </trans-unit>
      <trans-unit id="Generic_ExamplesHeader">
        <source>Examples:</source>
        <target state="translated">Exemples :</target>
        <note />
      </trans-unit>
      <trans-unit id="Generic_Info_NoMatchingTemplates">
        <source>No templates found matching: {0}.</source>
        <target state="new">No templates found matching: {0}.</target>
        <note />
      </trans-unit>
      <trans-unit id="Generic_NoCallbackError">
        <source>No callback is configured. Running post action is not possible.</source>
        <target state="translated">Aucun rappel n’est configuré. L’exécution de l’action de publication n’est pas possible.</target>
        <note />
      </trans-unit>
      <trans-unit id="HostSpecificDataLoader_Warning_FailedToRead">
        <source>Failed to load dotnet CLI host data for template {0} from cache.</source>
        <target state="translated">Échec du chargement des données d’hôte de l’interface CLI dotnet pour le {0} de modèle à partir du cache.</target>
        <note>{0} - template short name</note>
      </trans-unit>
      <trans-unit id="HostSpecificDataLoader_Warning_FailedToReadFromFile">
        <source>Failed to load dotnet CLI host data for template {0} from {1}. The host data will be ignored.</source>
        <target state="translated">Échec du chargement des données d’hôte de l’interface CLI dotnet pour le modèle {0} à partir de {1}. Les données de l’hôte seront ignorées.</target>
        <note>{0} - template short name, {1} - file path to host data.</note>
      </trans-unit>
      <trans-unit id="InstantiateCommand_Info_NoMatchingTemplatesSubCommands">
        <source>No templates or subcommands found matching: '{0}'.</source>
        <target state="new">No templates or subcommands found matching: '{0}'.</target>
        <note />
      </trans-unit>
      <trans-unit id="InstantiateCommand_Info_TypoCorrection_Subcommands">
        <source>Did you mean one of the following subcommands?</source>
        <target state="new">Did you mean one of the following subcommands?</target>
        <note>Followed by the list of suggestions</note>
      </trans-unit>
      <trans-unit id="InstantiateCommand_Info_TypoCorrection_Templates">
        <source>Did you mean one of the following templates?</source>
        <target state="new">Did you mean one of the following templates?</target>
        <note>Followed by the list of suggestions</note>
      </trans-unit>
      <trans-unit id="InvalidCommandOptions">
        <source>Error: Invalid option(s):</source>
        <target state="translated">Erreur : option(s) non valide(s) :</target>
        <note />
      </trans-unit>
      <trans-unit id="InvalidNameParameter">
        <source>Name cannot contain any of the following characters {0} or character codes {1}</source>
        <target state="translated">Le nom ne peut contenir aucun des caractères {0}ou codes de caractères {1} suivants</target>
        <note />
      </trans-unit>
      <trans-unit id="InvalidParameterDefault">
        <source>The default value '{1}' is not a valid value for {0}.</source>
        <target state="translated">La valeur par défaut « {1} » n’est pas une valeur valide pour {0}.</target>
        <note />
      </trans-unit>
      <trans-unit id="InvalidParameterDetail">
        <source>'{1}' is not a valid value for {0}.</source>
        <target state="translated">« {1} » n’est pas une valeur valide pour {0}.</target>
        <note />
      </trans-unit>
      <trans-unit id="InvalidParameterNameDetail">
        <source>'{0}' is not a valid option</source>
        <target state="translated">« {0} » n’est pas une option valide</target>
        <note />
      </trans-unit>
      <trans-unit id="InvalidParameterTemplateHint">
        <source>For more information, run:</source>
        <target state="translated">Si vous souhaitez en savoir plus, exécutez :</target>
        <note />
      </trans-unit>
      <trans-unit id="InvalidSyntax">
        <source>Invalid command syntax: use '{0}' instead.</source>
        <target state="translated">Syntaxe de commande non valide : utilisez «{0}» à la place.</target>
        <note>{0} - command syntax, example: dotnet new [PARTIAL_NAME] --list [FILTER_OPTIONS].</note>
      </trans-unit>
<<<<<<< HEAD
=======
      <trans-unit id="ListTemplatesCommand">
        <source>To list installed templates, run:</source>
        <target state="new">To list installed templates, run:</target>
        <note />
      </trans-unit>
>>>>>>> adf4ec49
      <trans-unit id="MissingRequiredParameter">
        <source>Mandatory option '{0}' is missing for the template '{1}'.</source>
        <target state="translated">L’option obligatoire '{0}' est manquante pour le modèle '{1}'.</target>
        <note />
      </trans-unit>
      <trans-unit id="MountPointFactories">
        <source>Mount Point Factories</source>
        <target state="translated">Fabriques de points de montage</target>
        <note />
      </trans-unit>
      <trans-unit id="NoItems">
        <source>(No Items)</source>
        <target state="translated">(Aucun élément)</target>
        <note />
      </trans-unit>
      <trans-unit id="NoParameters">
        <source>    (No Parameters)</source>
        <target state="translated">    (Aucun paramètre)</target>
        <note />
      </trans-unit>
      <trans-unit id="NoTemplatesFound">
        <source>No templates installed.</source>
        <target state="translated">Aucun modèle installé</target>
        <note />
      </trans-unit>
<<<<<<< HEAD
=======
      <trans-unit id="NoTemplatesMatchingInputParameters">
        <source>No templates found matching: {0}.</source>
        <target state="new">No templates found matching: {0}.</target>
        <note />
      </trans-unit>
>>>>>>> adf4ec49
      <trans-unit id="OptionalWorkloadsSyncFailed">
        <source>Error during synchronization with the Optional SDK Workloads.</source>
        <target state="translated">Erreur lors de la synchronisation avec les charges de travail SDK facultatives.</target>
        <note />
      </trans-unit>
      <trans-unit id="Options">
        <source>Options:</source>
        <target state="translated">Options :</target>
        <note />
      </trans-unit>
      <trans-unit id="Overwrite">
        <source>Overwrite</source>
        <target state="translated">Remplacer</target>
        <note />
      </trans-unit>
      <trans-unit id="ParseChoiceTemplateOption_ErrorText_InvalidChoiceValue">
        <source>value '{0}' is not allowed, allowed values are: {1}</source>
        <target state="translated">valeur '{0}' n’est pas autorisée, les valeurs autorisées sont : {1}</target>
        <note>the error message is part of other sentence, no punctuation is needed
{0} is a value given by user / configuration, {1} is comma separated list of possible values(each value is in quotes).</note>
      </trans-unit>
      <trans-unit id="ParseChoiceTemplateOption_ErrorText_NoChoicesDefined">
        <source>no choices are defined for parameter</source>
        <target state="translated">aucun choix n’est défini pour le paramètre.</target>
        <note>the error message is part of other sentence, no punctuation is needed</note>
      </trans-unit>
      <trans-unit id="ParseChoiceTemplateOption_Error_InvalidArgument">
        <source>Cannot parse argument '{0}' for option '{1}' as expected type '{2}': {3}.</source>
        <target state="translated">Impossible d’analyser l’argument '{0}' pour l’option '{1}' comme '{2}' de type attendu : {3}</target>
        <note>{0} - value that is given by used for option {1}
{1} - option name
{2} - type of the value (string, choice, etc).
{3} - detailed error message</note>
      </trans-unit>
      <trans-unit id="ParseChoiceTemplateOption_Error_InvalidDefaultIfNoOptionValue">
        <source>Cannot parse default if option without value '{0}' for option '{1}' as expected type '{2}': {3}.</source>
        <target state="translated">Impossible d’analyser la valeur par défaut si l’option sans '{0}' de valeur pour l’option '{1}' comme '{2}' de type attendu : {3}</target>
        <note>{0} - default value for option {1} in case no argument is given
{1} - option name
{2} - type of the value (string, choice, etc).
{3} - detailed error message</note>
      </trans-unit>
      <trans-unit id="ParseChoiceTemplateOption_Error_InvalidDefaultValue">
        <source>Cannot parse default value '{0}' for option '{1}' as expected type '{2}': {3}.</source>
        <target state="translated">Impossible d’analyser la valeur par défaut '{0}' de valeur pour l’option '{1}' comme '{2}' de type attendu : {3}</target>
        <note>{0} - default value for option {1}
{1} - option name
{2} - type of the value (string, choice, etc).
{3} - detailed error message</note>
      </trans-unit>
      <trans-unit id="ParseTemplateOption_Error_InvalidArgument">
        <source>Cannot parse argument '{0}' for option '{1}' as expected type '{2}'.</source>
        <target state="translated">Impossible d’analyser l’argument '{0}' pour l’option '{1}' de type attendu : '{2}'</target>
        <note>{0} - value that is given by used for option {1}
{1} - option name
{2} - type of the value (string, choice, etc).</note>
      </trans-unit>
      <trans-unit id="ParseTemplateOption_Error_InvalidCount">
        <source>Using more than 1 argument is not allowed for '{0}', used: {1}.</source>
        <target state="translated">L’utilisation de plusieurs arguments n’est pas autorisée pour '{0}', utilisé : {1}.</target>
        <note>{0} - option name, {1} - count of arguments used</note>
      </trans-unit>
      <trans-unit id="ParseTemplateOption_Error_InvalidDefaultIfNoOptionValue">
        <source>Cannot parse default if option without value '{0}' for option '{1}' as expected type '{2}'.</source>
        <target state="translated">Impossible d’analyser la valeur par défaut si l’option sans '{0}' de valeur pour l’option '{1}' de type attendu '{2}'.</target>
        <note>{0} - default value for option {1} in case no argument is given
{1} - option name
{2} - type of the value (string, choice, etc).
</note>
      </trans-unit>
      <trans-unit id="ParseTemplateOption_Error_InvalidDefaultValue">
        <source>Cannot parse default value '{0}' for option '{1}' as expected type {2}'.</source>
        <target state="translated">Impossible d’analyser la valeur par défaut '{0}' de valeur pour l’option '{1}' de type attendu : {2}</target>
        <note>{0} - default value for option {1}
{1} - option name
{2} - type of the value (string, choice, etc).
</note>
      </trans-unit>
      <trans-unit id="ParseTemplateOption_Error_MissingDefaultIfNoOptionValue">
        <source>Required argument missing for option: '{0}'.</source>
        <target state="translated">Argument obligatoire manquant pour l'option '{0}'</target>
        <note>{0} - option name</note>
      </trans-unit>
      <trans-unit id="ParseTemplateOption_Error_MissingDefaultValue">
        <source>Default value for argument missing for option: '{0}'.</source>
        <target state="translated">Valeur par défaut de l’argument manquant pour l’option : '{0}'</target>
        <note>{0} - option name</note>
      </trans-unit>
      <trans-unit id="PartialTemplateMatchSwitchesNotValidForAllMatches">
        <source>Some partially matched templates may not support these input switches:</source>
        <target state="translated">Certains modèles partiellement correspondants peuvent ne pas prendre en charge les commutateurs d’entrée suivants :</target>
        <note />
      </trans-unit>
      <trans-unit id="PossibleValuesHeader">
        <source>The possible values are:</source>
        <target state="translated">Les valeurs possibles sont :</target>
        <note />
      </trans-unit>
      <trans-unit id="PostActionCommand">
        <source>Actual command: {0}</source>
        <target state="translated">Commande actuelle : {0}</target>
        <note />
      </trans-unit>
      <trans-unit id="PostActionDescription">
        <source>Description: {0}</source>
        <target state="translated">Description : {0}</target>
        <note />
      </trans-unit>
      <trans-unit id="PostActionDispatcher_Error_NotSupported">
        <source>The post action {0} is not supported.</source>
        <target state="translated">L’action de publication {0} n’est pas prise en charge.</target>
        <note />
      </trans-unit>
      <trans-unit id="PostActionDispatcher_Error_RunScriptNotAllowed">
        <source>Execution of 'Run script' post action is not allowed.</source>
        <target state="translated">L’exécution de l’action de publication « Exécuter le script » n’est pas autorisée.</target>
        <note />
      </trans-unit>
      <trans-unit id="PostActionFailedInstructionHeader">
        <source>Post action failed.</source>
        <target state="translated">Échec de l’action Post.</target>
        <note />
      </trans-unit>
      <trans-unit id="PostActionInstructions">
        <source>Manual instructions: {0}</source>
        <target state="translated">Instructions manuelles : {0}</target>
        <note />
      </trans-unit>
      <trans-unit id="PostActionInvalidInputRePrompt">
        <source>Invalid input "{0}". Please enter one of [{1}(yes)|{2}(no)].</source>
        <target state="translated">Entrée « {0} » non valide. Entrez l’une des valeurs suivantes [{1} (Yes) |{2} (no)].</target>
        <note />
      </trans-unit>
      <trans-unit id="PostActionPromptHeader">
        <source>Template is configured to run the following action:</source>
        <target state="translated">Le modèle est configuré pour exécuter l’action suivante :</target>
        <note />
      </trans-unit>
      <trans-unit id="PostActionPromptRequest">
        <source>Do you want to run this action [{0}(yes)|{1}(no)]?</source>
        <target state="translated">Voulez-vous exécuter cette action [{0} (yes) |{1} (no)] ?</target>
        <note />
      </trans-unit>
      <trans-unit id="PostAction_ProcessStartProcessor_Error_ConfigMissingExecutable">
        <source>Failed to run the command: argument 'executable' is missing in post action configuration.</source>
        <target state="translated">Échec de l’exécution de la commande : l’argument « Exécutable » est manquant dans la configuration de l’action de publication.</target>
        <note />
      </trans-unit>
      <trans-unit id="ProcessingPostActions">
        <source>Processing post-creation actions...</source>
        <target state="translated">Traitement des actions postérieures à la création en cours... Merci de patienter.</target>
        <note />
      </trans-unit>
      <trans-unit id="RerunCommandAndPassForceToCreateAnyway">
        <source>Rerun the command and pass --force to accept and create.</source>
        <target state="translated">Exécutez la commande et passez --force pour accepter et créer.</target>
        <note />
      </trans-unit>
      <trans-unit id="RunHelpForInformationAboutAcceptedParameters">
        <source>For usage information, run: </source>
        <target state="translated">Pour plus d’informations sur l’utilisation, exécutez : </target>
        <note />
      </trans-unit>
      <trans-unit id="RunningCommand">
        <source>Running command '{0}'...</source>
        <target state="translated">Exécution de la commande « {0} »...</target>
        <note />
      </trans-unit>
<<<<<<< HEAD
=======
      <trans-unit id="SearchTemplatesCommand">
        <source>To search for the templates on NuGet.org, run:</source>
        <target state="new">To search for the templates on NuGet.org, run:</target>
        <note />
      </trans-unit>
>>>>>>> adf4ec49
      <trans-unit id="SettingsReadError">
        <source>Error reading the installed configuration, file may be corrupted. If this problem persists, try resetting with the `--debug:reinit' flag</source>
        <target state="translated">Erreur lors de la lecture de la configuration installée. Le fichier est peut-être endommagé. Si ce problème persiste, essayez de réinitialiser avec l’indicateur `--debug:reinit</target>
        <note />
      </trans-unit>
      <trans-unit id="ShowsAllTemplates">
        <source>Shows all templates.</source>
        <target state="translated">Affiche tous les modèles.</target>
        <note />
      </trans-unit>
      <trans-unit id="SingleTemplateGroupPartialMatchSwitchesNotValidForAllMatches">
        <source>The following option(s) or their value(s) are not valid in combination with other supplied options or their values:</source>
        <target state="translated">Les options suivantes ou leur(s) valeur(s) ne sont pas valables en combinaison avec d’autres options fournies ou leurs valeurs :</target>
        <note />
      </trans-unit>
      <trans-unit id="TemplateCommand_DisplayConstraintResults_Error">
        <source>Failed to instatiate template '{0}', the following constraints are not met:</source>
        <target state="translated">Échec de l’initialisation du modèle « {0} », les contraintes suivantes ne sont pas remplies :</target>
        <note>{0} - template name (user friendly)</note>
      </trans-unit>
      <trans-unit id="TemplateCommand_DisplayConstraintResults_Hint">
        <source>To run the template anyway, use '{0}' option:</source>
        <target state="translated">Pour exécuter le modèle quand même, utilisez l’option « {0} » :</target>
        <note>{0} - additional option name (--force)</note>
      </trans-unit>
      <trans-unit id="TemplateCommand_DisplayConstraintResults_Hint_TemplateNotUsable">
        <source>The template might not be usable.</source>
        <target state="translated">Le modèle n’est peut-être pas utilisable.</target>
        <note />
      </trans-unit>
      <trans-unit id="TemplateCommand_DisplayConstraintResults_Warning">
        <source>Warning: the following constraints for the template '{0}' are not met:</source>
        <target state="translated">Avertissement : les contraintes suivantes pour le modèle « {0} » ne sont pas remplies :</target>
        <note>{0} - template name (user friendly)</note>
      </trans-unit>
      <trans-unit id="TemplateCreator_Error_TemplateNotFound">
        <source>Unable to locate the specified template content, the template package might be removed or corrupted.</source>
        <target state="translated">Le contenu du modèle spécifié est introuvable. Le package de modèles est peut-être supprimé ou endommagé.</target>
        <note />
      </trans-unit>
      <trans-unit id="TemplateCreator_Hint_Install">
        <source>To install the template package, run:</source>
        <target state="translated">Pour installer le package de modèles, exécutez :</target>
        <note>The sentence is followed by the command to run the action</note>
      </trans-unit>
      <trans-unit id="TemplateCreator_Hint_RebuildCache">
        <source>To rescan installed template packages, run:</source>
        <target state="translated">Pour relancer l’analyse des packages de modèles installés, exécutez :</target>
        <note>The sentence is followed by the command to run the action</note>
      </trans-unit>
      <trans-unit id="TemplateCreator_Hint_Uninstall">
        <source>To uninstall the template package, run:</source>
        <target state="translated">Pour désinstaller le package de modèles, exécutez :</target>
        <note>The sentence is followed by the command to run the action</note>
      </trans-unit>
      <trans-unit id="TemplateInformationCoordinator_DotnetNew_Description">
        <source>The '{0}' command creates a .NET project based on a template.</source>
        <target state="translated">La commande «{0}» crée un projet .NET basé sur un modèle.</target>
        <note />
      </trans-unit>
      <trans-unit id="TemplateInformationCoordinator_DotnetNew_DisplayOptionsHint">
        <source>Display template options with:</source>
        <target state="translated">Affichez les options de modèle avec :</target>
        <note />
      </trans-unit>
      <trans-unit id="TemplateInformationCoordinator_DotnetNew_ExampleHeader">
        <source>An example would be:</source>
        <target state="translated">Voici un exemple :</target>
        <note />
      </trans-unit>
      <trans-unit id="TemplateInformationCoordinator_DotnetNew_ListTemplatesHint">
        <source>Display all installed templates with:</source>
        <target state="translated">Affichez tous les modèles installés avec :</target>
        <note />
      </trans-unit>
      <trans-unit id="TemplateInformationCoordinator_DotnetNew_SearchTemplatesHint">
        <source>Display templates available on NuGet.org with:</source>
        <target state="translated">Affichez les modèles disponibles sur NuGet.org avec :</target>
        <note />
      </trans-unit>
      <trans-unit id="TemplateInformationCoordinator_DotnetNew_TemplatesHeader">
        <source>Common templates are:</source>
        <target state="translated">Les modèles courants sont les suivants :</target>
        <note />
      </trans-unit>
      <trans-unit id="TemplateListCoordinator_Error_FailedConstraints">
        <source>{0} template(s) are hidden because their constraints are not satisfied. To show them, use the '{1}' option.</source>
        <target state="translated">{0} modèle(s) sont masqués, car leurs contraintes ne sont pas satisfaites. Pour les afficher, utilisez l’option « {1} ».</target>
        <note>{0} - the count of templates that are not shown. {1} - option to be used (--ignore-constraints).</note>
      </trans-unit>
      <trans-unit id="TemplateOptions_Error_AllowedValuesForOptionList">
        <source>Allowed values for '{0}' option are: {1}.</source>
        <target state="translated">Les valeurs autorisées pour '{0}' option sont : {1}.</target>
        <note>0} - option name (as --language)
{1} - comma separated, escaped in quotes list of allowed values</note>
      </trans-unit>
      <trans-unit id="TemplatePackageCoordinator_BuiltInCheck_Info_BuiltInPackageAvailable">
        <source>An update for template package '{0}' is available in the '{1}' provider.</source>
        <target state="translated">Une mise à jour pour le package de modèle '{0}' est disponible dans le fournisseur '{1}'.</target>
        <note>{0} - id and version of template package, {1} - provider name (.NET SDK, Optional workloads, etc)</note>
      </trans-unit>
      <trans-unit id="TemplatePackageCoordinator_BuiltInCheck_Info_UninstallPackage">
        <source>To use built-in template package, uninstall manually installed template package using:</source>
        <target state="translated">Pour utiliser le package de modèle intégré, désinstallez le package de modèle installé manuellement à l’aide :</target>
        <note>followed by command to uninstall package</note>
      </trans-unit>
      <trans-unit id="TemplatePackageCoordinator_Error_PackageForTemplateNotFound">
        <source>Could not find the template package containing template '{0}'</source>
        <target state="translated">Le package de modèle contenant le modèle « {0} » est introuvable</target>
        <note />
      </trans-unit>
      <trans-unit id="TemplatePackageCoordinator_Error_PackageNameContainsTemplates">
        <source>{0} (contains {1} templates)</source>
        <target state="translated">{0} (contient {1} modèles)</target>
        <note />
      </trans-unit>
      <trans-unit id="TemplatePackageCoordinator_Error_PackageNotFound">
        <source>The template package '{0}' is not found.</source>
        <target state="translated">Le package de modèle «{0}» est introuvable.</target>
        <note />
      </trans-unit>
      <trans-unit id="TemplatePackageCoordinator_Error_TemplateIncludedToPackages">
        <source>The template '{0}' is included to the packages:</source>
        <target state="translated">Le modèle « {0} » est inclus dans les packages :</target>
        <note />
      </trans-unit>
      <trans-unit id="TemplatePackageCoordinator_Install_ConstraintsNotice">
        <source>The following templates might not work because their constraints are not met:</source>
        <target state="translated">Les modèles suivants peuvent ne pas fonctionner, car leurs contraintes ne sont pas remplies :</target>
        <note>The sentence is followed by the list of templates with information on their constraints. Each template and each restriction is given from new line.</note>
      </trans-unit>
      <trans-unit id="TemplatePackageCoordinator_Install_Error_FoundNoPackagesToInstall">
        <source>Found no template packages to install.</source>
        <target state="translated">Aucun package de modèles à installer trouvé.</target>
        <note />
      </trans-unit>
      <trans-unit id="TemplatePackageCoordinator_Install_Error_SameInstallRequests">
        <source>The command is attempting to install the template package '{0}' twice, check the arguments and retry.</source>
        <target state="translated">La commande tente d’installer deux fois le package de modèles « {0} ». Vérifiez les arguments et réessayez.</target>
        <note />
      </trans-unit>
      <trans-unit id="TemplatePackageCoordinator_Install_Info_OverrideNotice">
        <source>Installing the template package(s) will override the available template package(s).</source>
        <target state="translated">L’installation du ou des packages de modèles remplace le ou les packages de modèles disponibles.</target>
        <note />
      </trans-unit>
      <trans-unit id="TemplatePackageCoordinator_Install_Info_PackageIsAvailable">
        <source>The following template package(s) are already available:</source>
        <target state="translated">Le ou les packages de modèles suivants sont déjà disponibles :</target>
        <note>Followed by list of packages that are available</note>
      </trans-unit>
      <trans-unit id="TemplatePackageCoordinator_Install_Info_PackagesToBeInstalled">
        <source>The following template packages will be installed:</source>
        <target state="translated">Les packages de modèles suivants seront installés :</target>
        <note />
      </trans-unit>
      <trans-unit id="TemplatePackageCoordinator_Install_Info_UseForceToOverride">
        <source>To install the template package(s) anyway, apply '{0}' option:</source>
        <target state="translated">Pour installer quand même le ou les packages de modèles, appliquez '{0}' option :</target>
        <note>{0} is option to use (--force). Followed by command to use to install the packages.</note>
      </trans-unit>
      <trans-unit id="TemplatePackageCoordinator_Uninstall_Error_GenericError">
        <source>Failed to uninstall {0}, reason: {1}.</source>
        <target state="translated">Échec de la désinstallation de {0}, raison : {1}.</target>
        <note />
      </trans-unit>
      <trans-unit id="TemplatePackageCoordinator_Uninstall_Error_ListPackagesHeader">
        <source>To list installed template packages use:</source>
        <target state="translated">Pour répertorier les packages de modèles installés, utilisez:</target>
        <note />
      </trans-unit>
      <trans-unit id="TemplatePackageCoordinator_Uninstall_Error_UninstallCommandHeader">
        <source>To uninstall the template package use:</source>
        <target state="translated">Pour désinstaller le package de modèles utilisez:</target>
        <note />
      </trans-unit>
      <trans-unit id="TemplatePackageCoordinator_Uninstall_Info_DetailsHeader">
        <source>Details:</source>
        <target state="translated">Détails :</target>
        <note />
      </trans-unit>
      <trans-unit id="TemplatePackageCoordinator_Uninstall_Info_InstalledItems">
        <source>Currently installed items:</source>
        <target state="translated">Éléments actuellement installés :</target>
        <note />
      </trans-unit>
      <trans-unit id="TemplatePackageCoordinator_Uninstall_Info_Success">
        <source>Success: {0} was uninstalled.</source>
        <target state="translated">Opération réussie : {0} a été désinstallé.</target>
        <note />
      </trans-unit>
      <trans-unit id="TemplatePackageCoordinator_Uninstall_Info_UninstallCommandHint">
        <source>Uninstall Command:</source>
        <target state="translated">Commande de désinstallation :</target>
        <note />
      </trans-unit>
      <trans-unit id="TemplatePackageCoordinator_Update_Error_GenericError">
        <source>Failed to check update for {0}: {1}.</source>
        <target state="translated">Échec de la vérification de la mise à jour pour {0} : {1}.</target>
        <note />
      </trans-unit>
      <trans-unit id="TemplatePackageCoordinator_Update_Error_InvalidNuGetFeeds">
        <source>Failed to check update for {0}: no NuGet feeds are configured or they are invalid.</source>
        <target state="translated">Échec de la vérification de la mise à jour pour {0} : aucun flux NuGet n’est configuré ou n’est valide.</target>
        <note />
      </trans-unit>
      <trans-unit id="TemplatePackageCoordinator_Update_Error_PackageNotFound">
        <source>Failed to check update for {0}: the package is not available in configured NuGet feeds.</source>
        <target state="translated">Échec de la vérification de la mise à jour pour {0} : le package n’est pas disponible dans les flux NuGet configurés.</target>
        <note />
      </trans-unit>
      <trans-unit id="TemplatePackageCoordinator_Update_Error_PackageNotSupported">
        <source>Failed to check update for {0}: the package is not supported.</source>
        <target state="translated">Échec de la vérification de la mise à jour pour {0} : le package n’est pas pris en charge.</target>
        <note />
      </trans-unit>
      <trans-unit id="TemplatePackageCoordinator_Update_Info_AllPackagesAreUpToDate">
        <source>All template packages are up-to-date.</source>
        <target state="translated">Tous les packages de modèles sont à jour.</target>
        <note />
      </trans-unit>
      <trans-unit id="TemplatePackageCoordinator_Update_Info_PackagesToBeUpdated">
        <source>The following template packages will be updated:</source>
        <target state="translated">Les packages de modèles suivants seront mis à jour :</target>
        <note />
      </trans-unit>
      <trans-unit id="TemplatePackageCoordinator_Update_Info_UpdateAllCommandHeader">
        <source>To update all the packages use:</source>
        <target state="translated">Pour mettre à jour tous les packages, utilisez :</target>
        <note />
      </trans-unit>
      <trans-unit id="TemplatePackageCoordinator_Update_Info_UpdateAvailable">
        <source>An update for template package '{0}' is available.</source>
        <target state="translated">Une mise à jour du package de modèles « {0} » est disponible.</target>
        <note />
      </trans-unit>
      <trans-unit id="TemplatePackageCoordinator_Update_Info_UpdateAvailablePackages">
        <source>An update for template packages is available:</source>
        <target state="translated">Une mise à jour du package de modèles est disponible:</target>
        <note />
      </trans-unit>
      <trans-unit id="TemplatePackageCoordinator_Update_Info_UpdateSingleCommandHeader">
        <source>To update the package use:</source>
        <target state="translated">Pour mettre à jour l’utilisation du package:</target>
        <note />
      </trans-unit>
      <trans-unit id="TemplatePackageCoordinator_Verbose_NuGetCredentialServiceError">
        <source>Failed to initialize NuGet credential service, details: {0}.</source>
        <target state="translated">Échec de l’initialisation du service d’informations d’identification NuGet, détails : {0}.</target>
        <note />
      </trans-unit>
      <trans-unit id="TemplatePackageCoordinator_lnstall_Error_AlreadyInstalled">
        <source>{0} is already installed.</source>
        <target state="translated">{0} est déjà installé.</target>
        <note />
      </trans-unit>
      <trans-unit id="TemplatePackageCoordinator_lnstall_Error_AlreadyInstalled_Hint">
        <source>To reinstall the same version of the template package, use '{0}' option:</source>
        <target state="translated">Pour réinstaller la même version du package de modèle, utilisez l’option '{0}' :</target>
        <note>{0} - option name (--force). Followed by command example on new line.</note>
      </trans-unit>
      <trans-unit id="TemplatePackageCoordinator_lnstall_Error_DownloadFailed">
        <source>{0} could not be installed, download failed.</source>
        <target state="translated">{0} n’a pas pu être installé, échec du téléchargement.</target>
        <note />
      </trans-unit>
      <trans-unit id="TemplatePackageCoordinator_lnstall_Error_GenericError">
        <source>{0} could not be installed.</source>
        <target state="translated">{0} ne peut pas être installer.</target>
        <note />
      </trans-unit>
      <trans-unit id="TemplatePackageCoordinator_lnstall_Error_InvalidNuGetFeeds">
        <source>{0} could not be installed, no NuGet feeds are configured or they are invalid.</source>
        <target state="translated">{0} n’a pas pu être installé. Aucun flux NuGet n’est configuré ou n’est valide.</target>
        <note />
      </trans-unit>
      <trans-unit id="TemplatePackageCoordinator_lnstall_Error_InvalidPackage">
        <source>Failed to install {0}, failed to uninstall previous version of the template package.</source>
        <target state="translated">Échec de l’installation de {0}. Échec de la désinstallation de la version précédente du package de modèle.</target>
        <note />
      </trans-unit>
      <trans-unit id="TemplatePackageCoordinator_lnstall_Error_PackageNotFound">
        <source>{0} could not be installed, the package does not exist.</source>
        <target state="translated">{0} n’a pas pu être installé. Le package n’existe pas.</target>
        <note />
      </trans-unit>
      <trans-unit id="TemplatePackageCoordinator_lnstall_Error_UninstallFailed">
        <source>Failed to install {0}, the template package is invalid.</source>
        <target state="translated">Échec de l’installation de {0}. Le package de modèle n’est pas valide.</target>
        <note />
      </trans-unit>
      <trans-unit id="TemplatePackageCoordinator_lnstall_Error_UnsupportedRequest">
        <source>{0} is not supported.</source>
        <target state="translated">{0} n'est pas pris en charge.</target>
        <note />
      </trans-unit>
      <trans-unit id="TemplatePackageCoordinator_lnstall_Info_Success">
        <source>Success: {0} installed the following templates:</source>
        <target state="translated">Opération réussie : {0} a installé les modèles suivants :</target>
        <note />
      </trans-unit>
      <trans-unit id="TemplatePackageCoordinator_lnstall_Warning_No_Templates_In_Package">
        <source>No templates were found in the package {0}.</source>
        <target state="translated">Aucun modèle n’a été trouvé dans le package {0}.</target>
        <note />
      </trans-unit>
      <trans-unit id="TemplateResolver_Warning_FailedToReparseTemplate">
        <source>[Warning]: Failed to parse input for template {0}, it will be skipped from further processing.</source>
        <target state="translated">[Avertissement] : Échec de l’analyse de l’entrée pour le modèle {0}, il sera ignoré du prochain traitement.</target>
        <note />
      </trans-unit>
      <trans-unit id="Templates">
        <source>Templates</source>
        <target state="translated">Modèles</target>
        <note />
      </trans-unit>
      <trans-unit id="TemplatesFoundMatchingInputParameters">
        <source>These templates matched your input: {0}</source>
        <target state="translated">Ces modèles correspondent à votre entrée : {0}.</target>
        <note />
      </trans-unit>
      <trans-unit id="TemplatesNotValidGivenTheSpecifiedFilter">
        <source>{0} template(s) partially matched, but failed on {1}.</source>
        <target state="translated">{0} modèle(s) correspondent partiellement, mais ont échoué sur {1}.</target>
        <note />
      </trans-unit>
      <trans-unit id="ThirdPartyNotices">
        <source>This template contains technologies from parties other than Microsoft, see {0} for details.</source>
        <target state="translated">Ce modèle contient des technologies provenant d’autres parties que Microsoft, consultez {0} si vous souhaitez en savoir plus.</target>
        <note />
      </trans-unit>
      <trans-unit id="Type">
        <source>Type</source>
        <target state="translated">Type</target>
        <note />
      </trans-unit>
      <trans-unit id="UnableToSetPermissions">
        <source>Unable to apply permissions {0} to "{1}".</source>
        <target state="translated">Impossible d’appliquer les autorisations {0} à « {1} ».</target>
        <note />
      </trans-unit>
      <trans-unit id="UnknownChangeKind">
        <source>Unknown Change</source>
        <target state="translated">Modification inconnue</target>
        <note />
      </trans-unit>
      <trans-unit id="Version">
        <source>Version:</source>
        <target state="translated">Version :</target>
        <note />
      </trans-unit>
    </body>
  </file>
</xliff><|MERGE_RESOLUTION|>--- conflicted
+++ resolved
@@ -503,14 +503,11 @@
         <target state="translated">Syntaxe de commande non valide : utilisez «{0}» à la place.</target>
         <note>{0} - command syntax, example: dotnet new [PARTIAL_NAME] --list [FILTER_OPTIONS].</note>
       </trans-unit>
-<<<<<<< HEAD
-=======
       <trans-unit id="ListTemplatesCommand">
         <source>To list installed templates, run:</source>
         <target state="new">To list installed templates, run:</target>
         <note />
       </trans-unit>
->>>>>>> adf4ec49
       <trans-unit id="MissingRequiredParameter">
         <source>Mandatory option '{0}' is missing for the template '{1}'.</source>
         <target state="translated">L’option obligatoire '{0}' est manquante pour le modèle '{1}'.</target>
@@ -536,14 +533,11 @@
         <target state="translated">Aucun modèle installé</target>
         <note />
       </trans-unit>
-<<<<<<< HEAD
-=======
       <trans-unit id="NoTemplatesMatchingInputParameters">
         <source>No templates found matching: {0}.</source>
         <target state="new">No templates found matching: {0}.</target>
         <note />
       </trans-unit>
->>>>>>> adf4ec49
       <trans-unit id="OptionalWorkloadsSyncFailed">
         <source>Error during synchronization with the Optional SDK Workloads.</source>
         <target state="translated">Erreur lors de la synchronisation avec les charges de travail SDK facultatives.</target>
@@ -712,14 +706,11 @@
         <target state="translated">Exécution de la commande « {0} »...</target>
         <note />
       </trans-unit>
-<<<<<<< HEAD
-=======
       <trans-unit id="SearchTemplatesCommand">
         <source>To search for the templates on NuGet.org, run:</source>
         <target state="new">To search for the templates on NuGet.org, run:</target>
         <note />
       </trans-unit>
->>>>>>> adf4ec49
       <trans-unit id="SettingsReadError">
         <source>Error reading the installed configuration, file may be corrupted. If this problem persists, try resetting with the `--debug:reinit' flag</source>
         <target state="translated">Erreur lors de la lecture de la configuration installée. Le fichier est peut-être endommagé. Si ce problème persiste, essayez de réinitialiser avec l’indicateur `--debug:reinit</target>
