﻿<?xml version="1.0" encoding="utf-8"?>
<xliff xmlns="urn:oasis:names:tc:xliff:document:1.2" xmlns:xsi="http://www.w3.org/2001/XMLSchema-instance" version="1.2" xsi:schemaLocation="urn:oasis:names:tc:xliff:document:1.2 xliff-core-1.2-transitional.xsd">
  <file datatype="xml" source-language="en" target-language="pl" original="../LocalizableStrings.resx">
    <body>
      <trans-unit id="ActionWouldHaveBeenTakenAutomatically">
        <source>Action would have been taken automatically:</source>
        <target state="translated">Akcja zostanie podjęta automatycznie:</target>
        <note />
      </trans-unit>
      <trans-unit id="AliasAssignmentCoordinator_Error_LongAlias">
        <source>Failed to assign long option alias for parameter '{0}', tried: '{1}'; '{2}'.</source>
        <target state="translated">Nie można przypisać długiego aliasu opcji dla parametru „{0}”. Podjęto próbę: „{1}”; „{2}”.</target>
        <note>{0} is parameter name, {1} and {2} are attempted option aliases for the parameter.
{0}, {1}, {2} should have no whitespaces.</note>
      </trans-unit>
      <trans-unit id="AliasAssignmentCoordinator_Error_NameShouldNotHaveColon">
        <source>Parameter name '{0}' contains colon, which is forbidden.</source>
        <target state="translated">Nazwa parametru „{0}” zawiera dwukropek, co jest zabronione.</target>
        <note>{0} is parameter name, has no whitespaces.</note>
      </trans-unit>
      <trans-unit id="AliasAssignmentCoordinator_Error_ShortAlias">
        <source>Failed to assign short option alias for parameter '{0}', tried: '{1}'; '{2}'.</source>
        <target state="translated">Nie można przypisać krótkiego aliasu opcji dla parametru „{0}”. Podjęto próbę: „{1}”; „{2}”.</target>
        <note>{0} is parameter name, {1} and {2} are attempted option aliases for the parameter.
{0}, {1}, {2} should have no whitespaces.</note>
      </trans-unit>
      <trans-unit id="AliasCannotBeShortName">
        <source>Alias '{0}' is a template short name, and therefore cannot be aliased.</source>
        <target state="translated">Alias "{0}" jest nazwą skróconą szablonu i dlatego nie może być aliasowana.</target>
        <note />
      </trans-unit>
      <trans-unit id="AliasCommandAfterExpansion">
        <source>After expanding aliases, the command is:
    dotnet {0}</source>
        <target state="translated">Po rozprzestrzenieniu aliasów polecenie to:
    dotnet {0}</target>
        <note />
      </trans-unit>
      <trans-unit id="AliasCreated">
        <source>Successfully created alias named '{0}' with value '{1}'</source>
        <target state="translated">Pomyślnie utworzono alias o nazwie "{0}" z wartością "{1}"</target>
        <note />
      </trans-unit>
      <trans-unit id="AliasCycleError">
        <source>Alias not created. It would have created an alias cycle, resulting in infinite expansion.</source>
        <target state="translated">Nie utworzono aliasu. Utworzono cykl aliasów, co spowodowało nieskończoną ekspansję.</target>
        <note />
      </trans-unit>
      <trans-unit id="AliasExpandedCommandParseError">
        <source>Command is invalid after expanding aliases.</source>
        <target state="translated">Polecenie jest nieprawidłowe po rozprzestrzenieniu aliasów.</target>
        <note />
      </trans-unit>
      <trans-unit id="AliasExpansionError">
        <source>Error expanding aliases on input params.</source>
        <target state="translated">Błąd podczas rozprzestrzeniania aliasów na parametry wejściowe.</target>
        <note />
      </trans-unit>
      <trans-unit id="AliasName">
        <source>Alias Name</source>
        <target state="translated">Nazwa aliasu</target>
        <note />
      </trans-unit>
      <trans-unit id="AliasNameContainsInvalidCharacters">
        <source>Alias names can only contain letters, numbers, underscores, and periods.</source>
        <target state="translated">Nazwy aliasów mogą zawierać jedynie litery, cyfry, znaki podkreślenia i kropki.</target>
        <note />
      </trans-unit>
      <trans-unit id="AliasNotCreatedInvalidInput">
        <source>Alias not created. The input was invalid.</source>
        <target state="translated">Nie utworzono aliasu. Dane wejściowe są nieprawidłowe.</target>
        <note />
      </trans-unit>
      <trans-unit id="AliasRemoveNonExistentFailed">
        <source>Unable to remove alias '{0}'. It did not exist.</source>
        <target state="translated">Nie można usunąć aliasu "{0}". Nie istnieje.</target>
        <note />
      </trans-unit>
      <trans-unit id="AliasRemoved">
        <source>Successfully removed alias named '{0}' whose value was '{1}'.</source>
        <target state="translated">Pomyślnie usunięto alias o nazwie "{0}", którego wartość to "{1}".</target>
        <note />
      </trans-unit>
      <trans-unit id="AliasShowAllAliasesHeader">
        <source>All Aliases:</source>
        <target state="translated">Wszystkie aliasy:</target>
        <note />
      </trans-unit>
      <trans-unit id="AliasShowErrorUnknownAlias">
        <source>Unknown alias name '{0}'.
Run 'dotnet {1} --show-aliases' with no args to show all aliases.</source>
        <target state="translated">Nieznana nazwa aliasu "{0}".
Uruchom polecenie "dotnet {1}--show-aliases" bez argumentów, aby wyświetlić wszystkie aliasy.</target>
        <note />
      </trans-unit>
      <trans-unit id="AliasUpdated">
        <source>Successfully updated alias named '{0}' to value '{1}'.</source>
        <target state="translated">Pomyślnie zaktualizowano alias o nazwie "{0}" do wartości "{1}".</target>
        <note />
      </trans-unit>
      <trans-unit id="AliasValue">
        <source>Alias Value</source>
        <target state="translated">Wartość aliasu</target>
        <note />
      </trans-unit>
      <trans-unit id="AliasValueFirstArgError">
        <source>First argument of an alias value must begin with a letter or digit.</source>
        <target state="translated">Pierwszy argument wartości aliasu musi zaczynać się literą lub cyfrą.</target>
        <note />
      </trans-unit>
      <trans-unit id="AllowScriptsNoChoice">
        <source>Do not allow scripts to run</source>
        <target state="translated">Nie zezwalaj na uruchamianie skryptów</target>
        <note />
      </trans-unit>
      <trans-unit id="AllowScriptsPromptChoice">
        <source>Ask before running each script</source>
        <target state="translated">Pytaj przed uruchomieniem każdego skryptu</target>
        <note />
      </trans-unit>
      <trans-unit id="AllowScriptsYesChoice">
        <source>Allow scripts to run</source>
        <target state="translated">Zezwalaj na uruchamianie skryptów</target>
        <note />
      </trans-unit>
      <trans-unit id="AmbiguousParameterDetail">
        <source>The value '{1}' is ambiguous for option {0}.</source>
        <target state="translated">Wartość "{1}" jest niejednoznaczna dla opcji {0}.</target>
        <note />
      </trans-unit>
      <trans-unit id="AmbiguousTemplateGroupListHint">
        <source>Re-run the command using the template's exact short name.</source>
        <target state="translated">Ponownie uruchom polecenie, używając dokładnej skróconej nazwy szablonu.</target>
        <note />
      </trans-unit>
      <trans-unit id="AmbiguousTemplatesHeader">
        <source>Unable to resolve the template, the following installed templates are conflicting:</source>
        <target state="translated">Nie można rozpoznać szablonu, ponieważ następujące zainstalowane szablony powodują konflikt:</target>
        <note />
      </trans-unit>
      <trans-unit id="AmbiguousTemplatesMultiplePackagesHint">
        <source>Uninstall the template packages containing the templates to keep only one template from the list or add the template options which differentiate the template to run.</source>
        <target state="translated">Odinstaluj pakiety szablonów zawierające szablony, aby zachować tylko jeden szablon z listy, lub dodaj opcje szablonu, które wyróżniają szablon do uruchomienia.</target>
        <note />
      </trans-unit>
      <trans-unit id="AmbiguousTemplatesSamePackageHint">
        <source>The package {0} is not correct, uninstall it and report the issue to the package author.</source>
        <target state="translated">Pakiet {0} nie jest poprawny. Odinstaluj go i zgłoś problem autorowi pakietu.</target>
        <note />
      </trans-unit>
      <trans-unit id="ArgsFileNotFound">
        <source>The specified extra args file does not exist: {0}.</source>
        <target state="translated">Określony plik z dodatkowymi argumentami nie istnieje: {0}.</target>
        <note />
      </trans-unit>
      <trans-unit id="ArgsFileWrongFormat">
        <source>Extra args file {0} is not formatted properly.</source>
        <target state="translated">Plik z dodatkowymi argumentami {0} nie jest poprawnie sformatowany.</target>
        <note />
      </trans-unit>
      <trans-unit id="Assembly">
        <source>Assembly</source>
        <target state="translated">zestaw</target>
        <note />
      </trans-unit>
      <trans-unit id="Authoring_AmbiguousBestPrecedence">
        <source>Equal highest precedence values among the best template matches prevented unambiguously choosing a template to invoke.</source>
        <target state="translated">Równe wartości o najwyższym pierwszeństwie spośród najlepszych dopasowań szablonów uniemożliwiają dokonanie jednoznacznego wyboru szablonu do wywołania.</target>
        <note />
      </trans-unit>
      <trans-unit id="Authoring_AmbiguousChoiceParameterValue">
        <source>An ambiguous choice parameter value prevented unambiguously choosing a template to invoke.</source>
        <target state="translated">Niejednoznaczna wartość parametru wyboru uniemożliwiła jednoznaczne wybranie szablonu do wywołania.</target>
        <note />
      </trans-unit>
      <trans-unit id="BaseCommand_ExitCodeHelp">
        <source>For details on the exit code, refer to https://aka.ms/templating-exit-codes#{0}</source>
        <target state="translated">Aby uzyskać szczegółowe informacje na temat kodu zakończenia, zobacz stronę https://aka.ms/templating-exit-codes#{0}</target>
        <note>{0} is the exit code</note>
      </trans-unit>
      <trans-unit id="Change">
        <source>Change</source>
        <target state="translated">Zmień</target>
        <note />
      </trans-unit>
      <trans-unit id="CliTemplateSearchCoordinator_Error_NoSources">
        <source>No remoted sources defined to search for the templates.</source>
        <target state="translated">Nie zdefiniowano żadnych źródeł zdalnych do wyszukiwania szablonów.</target>
        <note />
      </trans-unit>
      <trans-unit id="CliTemplateSearchCoordinator_Error_NoTemplateName">
        <source>Search failed: not enough information specified for search.</source>
        <target state="translated">Wyszukiwanie nie powiodło się: nie określono wystarczającej ilości informacji do wyszukiwania.</target>
        <note />
      </trans-unit>
      <trans-unit id="CliTemplateSearchCoordinator_Error_NotFound">
        <source>Template '{0}' was not found.</source>
        <target state="translated">Nie znaleziono szablonu "{0}".</target>
        <note />
      </trans-unit>
      <trans-unit id="CliTemplateSearchCoordinator_Error_SearchFailure">
        <source>Search failed: {0}</source>
        <target state="translated">Wyszukiwanie nie powiodło się: {0}</target>
        <note>0 - localized error message</note>
      </trans-unit>
      <trans-unit id="CliTemplateSearchCoordinator_Error_TemplateNameIsTooShort">
        <source>Search failed: template name is too short, minimum 2 characters are required.</source>
        <target state="translated">Wyszukiwanie nie powiodło się: nazwa szablonu jest za krótka. Wymagane są minimum 2 znaki.</target>
        <note />
      </trans-unit>
      <trans-unit id="CliTemplateSearchCoordinator_Info_InstallHelp">
        <source>To use the template, run the following command to install the package:</source>
        <target state="translated">Aby użyć szablonu, uruchom następujące polecenie w celu zainstalowania pakietu:</target>
        <note />
      </trans-unit>
      <trans-unit id="CliTemplateSearchCoordinator_Info_MatchesFromSource">
        <source>Matches from template source: {0}</source>
        <target state="translated">Dopasowuje ze źródła szablonu: {0}</target>
        <note />
      </trans-unit>
      <trans-unit id="CliTemplateSearchCoordinator_Info_SearchHelp">
        <source>To search for templates, specify partial template name or use one of the supported filters: {0}.</source>
        <target state="translated">Aby wyszukać szablony, określ częściową nazwę szablonu lub użyj jednego z obsługiwanych filtrów: {0}.</target>
        <note />
      </trans-unit>
      <trans-unit id="CliTemplateSearchCoordinator_Info_SearchInProgress">
        <source>Searching for the templates...</source>
        <target state="translated">Trwa wyszukiwanie szablonów...</target>
        <note />
      </trans-unit>
      <trans-unit id="ColumnNameAuthor">
        <source>Author</source>
        <target state="translated">Autor</target>
        <note />
      </trans-unit>
      <trans-unit id="ColumnNameCurrentVersion">
        <source>Current</source>
        <target state="translated">Bieżący</target>
        <note />
      </trans-unit>
      <trans-unit id="ColumnNameIdentity">
        <source>Identity</source>
        <target state="translated">Tożsamość</target>
        <note />
      </trans-unit>
      <trans-unit id="ColumnNameLanguage">
        <source>Language</source>
        <target state="translated">Język</target>
        <note />
      </trans-unit>
      <trans-unit id="ColumnNameLatestVersion">
        <source>Latest</source>
        <target state="translated">Najnowsze</target>
        <note />
      </trans-unit>
      <trans-unit id="ColumnNamePackage">
        <source>Package</source>
        <target state="translated">Pakiet</target>
        <note />
      </trans-unit>
      <trans-unit id="ColumnNamePrecedence">
        <source>Precedence</source>
        <target state="translated">Pierwszeństwo</target>
        <note />
      </trans-unit>
      <trans-unit id="ColumnNameShortName">
        <source>Short Name</source>
        <target state="translated">Skrócona nazwa</target>
        <note />
      </trans-unit>
      <trans-unit id="ColumnNameTags">
        <source>Tags</source>
        <target state="translated">Tagi</target>
        <note />
      </trans-unit>
      <trans-unit id="ColumnNameTemplateName">
        <source>Template Name</source>
        <target state="translated">Nazwa szablonu</target>
        <note />
      </trans-unit>
      <trans-unit id="ColumnNameTotalDownloads">
        <source>Downloads</source>
        <target state="translated">Pliki do pobrania</target>
        <note />
      </trans-unit>
      <trans-unit id="ColumnNameType">
        <source>Type</source>
        <target state="translated">Typ</target>
        <note />
      </trans-unit>
      <trans-unit id="ColumnNamesAreNotSupported">
        <source>The column {0} is/are not supported, the supported columns are: {1}.</source>
        <target state="translated">Kolumna {0} nie jest obsługiwana. Obsługiwane kolumny to: {1}.</target>
        <note />
      </trans-unit>
      <trans-unit id="CommandFailed">
        <source>Command failed.</source>
        <target state="translated">Wykonanie polecenia nie powiodło się.</target>
        <note />
      </trans-unit>
      <trans-unit id="CommandOutput">
        <source>Output from command:</source>
        <target state="translated">Dane wyjściowe polecenia:</target>
        <note />
      </trans-unit>
      <trans-unit id="CommandSucceeded">
        <source>Command succeeded.</source>
        <target state="translated">Polecenie zostało pomyślnie wykonane.</target>
        <note />
      </trans-unit>
      <trans-unit id="Commands_Validator_WrongArgumentValue">
        <source>Argument(s) {0} are not recognized. Must be one of: {1}.</source>
        <target state="translated">Nie rozpoznano argumentu {0}. Musi on być jednym z {1}.</target>
        <note>{0} - comma-separated quoted list of argument value(s) given by user, {1} - comma-separated quoted list of allowed values.</note>
      </trans-unit>
      <trans-unit id="Commands_Validator_WrongTokens">
        <source>Unrecognized command or argument(s): {0}.</source>
        <target state="translated">Nierozpoznane polecenie lub argument: {0}</target>
        <note>{0} - wrong token or comma-separated tokens (if multiple). Each token is enclosed with single quotes: 'token'.</note>
      </trans-unit>
      <trans-unit id="Commands_Warning_DeprecatedCommand">
        <source>Warning: use of '{0}' is deprecated. Use '{1}' instead.</source>
        <target state="translated">Ostrzeżenie: używanie „{0}” jest przestarzałe. Zamiast tego użyj „{1}”.</target>
        <note>{0} - deprecated command ('dotnet new --install'); {1} - new command ('dotnet new install).</note>
      </trans-unit>
      <trans-unit id="Commands_Warning_DeprecatedCommand_Info">
        <source>For more information, run: </source>
        <target state="translated">Aby uzyskać więcej informacji, uruchom: </target>
        <note>followed by command example (at new line, without quotes)</note>
      </trans-unit>
      <trans-unit id="ConfiguredValue">
        <source>Configured Value: {0}</source>
        <target state="translated">Skonfigurowana wartość: {0}</target>
        <note />
      </trans-unit>
      <trans-unit id="Create">
        <source>Create</source>
        <target state="translated">Utwórz</target>
        <note />
      </trans-unit>
      <trans-unit id="CreateFailed">
        <source>Template "{0}" could not be created.
{1}</source>
        <target state="translated">Nie można utworzyć szablonu „{0}”.
{1}</target>
        <note />
      </trans-unit>
      <trans-unit id="CreateSuccessful">
        <source>The template "{0}" was created successfully.</source>
        <target state="translated">Pomyślnie utworzono szablon "{0}".</target>
        <note />
      </trans-unit>
      <trans-unit id="CurrentConfiguration">
        <source>Current configuration:</source>
        <target state="translated">Bieżąca konfiguracja:</target>
        <note />
      </trans-unit>
      <trans-unit id="Delete">
        <source>Delete</source>
        <target state="translated">Usuń</target>
        <note />
      </trans-unit>
      <trans-unit id="DestructiveChangesNotification">
        <source>Creating this template will make changes to existing files:</source>
        <target state="translated">Utworzenie tego szablonu spowoduje wprowadzenie zmian w istniejących plikach:</target>
        <note />
      </trans-unit>
      <trans-unit id="DisplaysHelp">
        <source>Displays help for this command.</source>
        <target state="translated">Wyświetla pomoc dotyczącą tego polecenia.</target>
        <note />
      </trans-unit>
      <trans-unit id="Exception_InvalidTemplateParameters_MessageHeader">
        <source>Template {0} ({1}) is malformed. The following template parameters are invalid:</source>
        <target state="translated">Szablon {0} ({1}) jest źle sformułowany. Następujące parametry szablonu są nieprawidłowe:</target>
        <note>{0} is template identity, {1} is template short name.
The header is followed by the list of parameters and their errors (might be several for one parameter).</note>
      </trans-unit>
      <trans-unit id="ExtraArgsCommandAfterExpansion">
        <source>After expanding the extra args files, the command is:
    dotnet {0}</source>
        <target state="translated">Po rozprzestrzenieniu plików z dodatkowymi argumentami polecenie jest następujące:
    dotnet {0}</target>
        <note />
      </trans-unit>
      <trans-unit id="FileActionsWouldHaveBeenTaken">
        <source>File actions would have been taken:</source>
        <target state="translated">Podjęto akcje dotyczące plików:</target>
        <note />
      </trans-unit>
      <trans-unit id="Generators">
        <source>Generators</source>
        <target state="translated">Generatory</target>
        <note />
      </trans-unit>
      <trans-unit id="GenericError">
        <source>Error: {0}</source>
        <target state="translated">Błąd: {0}</target>
        <note />
      </trans-unit>
      <trans-unit id="GenericWarning">
        <source>Warning: {0}</source>
        <target state="translated">Ostrzeżenie: {0}</target>
        <note />
      </trans-unit>
      <trans-unit id="Generic_CommandHints_List">
        <source>To list installed templates, run:</source>
        <target state="new">To list installed templates, run:</target>
        <note />
      </trans-unit>
      <trans-unit id="Generic_CommandHints_Search">
        <source>To search for the templates on NuGet.org, run:</source>
        <target state="new">To search for the templates on NuGet.org, run:</target>
        <note />
      </trans-unit>
      <trans-unit id="Generic_Details">
        <source>Details: {0}</source>
        <target state="translated">Szczegóły: {0}</target>
        <note />
      </trans-unit>
      <trans-unit id="Generic_Empty">
        <source>(empty)</source>
        <target state="translated">(puste)</target>
        <note>shown when there is no data to show</note>
      </trans-unit>
      <trans-unit id="Generic_ExampleHeader">
        <source>Example:</source>
        <target state="translated">Przykład:</target>
        <note />
      </trans-unit>
      <trans-unit id="Generic_ExamplesHeader">
        <source>Examples:</source>
        <target state="translated">Przykłady:</target>
        <note />
      </trans-unit>
      <trans-unit id="Generic_Info_NoMatchingTemplates">
        <source>No templates found matching: {0}.</source>
        <target state="new">No templates found matching: {0}.</target>
        <note />
      </trans-unit>
      <trans-unit id="Generic_NoCallbackError">
        <source>No callback is configured. Running post action is not possible.</source>
        <target state="translated">Nie skonfigurowano wywołania zwrotnego. Uruchomienie akcji publikowania nie jest możliwe.</target>
        <note />
      </trans-unit>
      <trans-unit id="HostSpecificDataLoader_Warning_FailedToRead">
        <source>Failed to load dotnet CLI host data for template {0} from cache.</source>
        <target state="translated">Nie udało się załadować danych hosta dotnet CLI dla szablonu {0} z pamięci podręcznej.</target>
        <note>{0} - template short name</note>
      </trans-unit>
      <trans-unit id="HostSpecificDataLoader_Warning_FailedToReadFromFile">
        <source>Failed to load dotnet CLI host data for template {0} from {1}. The host data will be ignored.</source>
        <target state="translated">Nie udało się załadować danych hosta dotnet CLI dla szablonu {0} z {1}. Dane hosta zostaną zignorowane.</target>
        <note>{0} - template short name, {1} - file path to host data.</note>
      </trans-unit>
      <trans-unit id="InstantiateCommand_Info_NoMatchingTemplatesSubCommands">
        <source>No templates or subcommands found matching: '{0}'.</source>
        <target state="new">No templates or subcommands found matching: '{0}'.</target>
        <note />
      </trans-unit>
      <trans-unit id="InstantiateCommand_Info_TypoCorrection_Subcommands">
        <source>Did you mean one of the following subcommands?</source>
        <target state="new">Did you mean one of the following subcommands?</target>
        <note>Followed by the list of suggestions</note>
      </trans-unit>
      <trans-unit id="InstantiateCommand_Info_TypoCorrection_Templates">
        <source>Did you mean one of the following templates?</source>
        <target state="new">Did you mean one of the following templates?</target>
        <note>Followed by the list of suggestions</note>
      </trans-unit>
      <trans-unit id="InvalidCommandOptions">
        <source>Error: Invalid option(s):</source>
        <target state="translated">Błąd: nieprawidłowe opcje:</target>
        <note />
      </trans-unit>
      <trans-unit id="InvalidNameParameter">
        <source>Name cannot contain any of the following characters {0} or character codes {1}</source>
        <target state="translated">Nazwa nie może zawierać następujących znaków {0} lub kodów znaków {1}</target>
        <note />
      </trans-unit>
      <trans-unit id="InvalidParameterDefault">
        <source>The default value '{1}' is not a valid value for {0}.</source>
        <target state="translated">Wartość domyślna "{1}" nie jest prawidłową wartością dla {0}.</target>
        <note />
      </trans-unit>
      <trans-unit id="InvalidParameterDetail">
        <source>'{1}' is not a valid value for {0}.</source>
        <target state="translated">"{1}" nie jest prawidłową wartością dla {0}.</target>
        <note />
      </trans-unit>
      <trans-unit id="InvalidParameterNameDetail">
        <source>'{0}' is not a valid option</source>
        <target state="translated">"{0}" nie jest prawidłową opcją</target>
        <note />
      </trans-unit>
      <trans-unit id="InvalidParameterTemplateHint">
        <source>For more information, run:</source>
        <target state="translated">Aby uzyskać więcej informacji, uruchom:</target>
        <note />
      </trans-unit>
      <trans-unit id="InvalidSyntax">
        <source>Invalid command syntax: use '{0}' instead.</source>
        <target state="translated">Nieprawidłowa składnia polecenia: zamiast tego użyj "{0}".</target>
        <note>{0} - command syntax, example: dotnet new [PARTIAL_NAME] --list [FILTER_OPTIONS].</note>
      </trans-unit>
<<<<<<< HEAD
=======
      <trans-unit id="ListTemplatesCommand">
        <source>To list installed templates, run:</source>
        <target state="new">To list installed templates, run:</target>
        <note />
      </trans-unit>
>>>>>>> adf4ec49
      <trans-unit id="MissingRequiredParameter">
        <source>Mandatory option '{0}' is missing for the template '{1}'.</source>
        <target state="translated">W przypadku szablonu „{1}” brakuje opcji obowiązkowej „{0}”.</target>
        <note />
      </trans-unit>
      <trans-unit id="MountPointFactories">
        <source>Mount Point Factories</source>
        <target state="translated">Fabryki punktów instalacji</target>
        <note />
      </trans-unit>
      <trans-unit id="NoItems">
        <source>(No Items)</source>
        <target state="translated">(Brak elementów)</target>
        <note />
      </trans-unit>
      <trans-unit id="NoParameters">
        <source>    (No Parameters)</source>
        <target state="translated">    (Brak parametrów)</target>
        <note />
      </trans-unit>
      <trans-unit id="NoTemplatesFound">
        <source>No templates installed.</source>
        <target state="translated">Nie zainstalowano żadnych szablonów.</target>
        <note />
      </trans-unit>
<<<<<<< HEAD
=======
      <trans-unit id="NoTemplatesMatchingInputParameters">
        <source>No templates found matching: {0}.</source>
        <target state="new">No templates found matching: {0}.</target>
        <note />
      </trans-unit>
>>>>>>> adf4ec49
      <trans-unit id="OptionalWorkloadsSyncFailed">
        <source>Error during synchronization with the Optional SDK Workloads.</source>
        <target state="translated">Błąd podczas synchronizacji z opcjonalnymi obciążeniami zestawu SDK.</target>
        <note />
      </trans-unit>
      <trans-unit id="Options">
        <source>Options:</source>
        <target state="translated">Opcje:</target>
        <note />
      </trans-unit>
      <trans-unit id="Overwrite">
        <source>Overwrite</source>
        <target state="translated">Zastąp</target>
        <note />
      </trans-unit>
      <trans-unit id="ParseChoiceTemplateOption_ErrorText_InvalidChoiceValue">
        <source>value '{0}' is not allowed, allowed values are: {1}</source>
        <target state="translated">wartość „{0}” jest niedozwolona. Dozwolone wartości to: {1}</target>
        <note>the error message is part of other sentence, no punctuation is needed
{0} is a value given by user / configuration, {1} is comma separated list of possible values(each value is in quotes).</note>
      </trans-unit>
      <trans-unit id="ParseChoiceTemplateOption_ErrorText_NoChoicesDefined">
        <source>no choices are defined for parameter</source>
        <target state="translated">nie zdefiniowano opcji wyboru dla parametru</target>
        <note>the error message is part of other sentence, no punctuation is needed</note>
      </trans-unit>
      <trans-unit id="ParseChoiceTemplateOption_Error_InvalidArgument">
        <source>Cannot parse argument '{0}' for option '{1}' as expected type '{2}': {3}.</source>
        <target state="translated">Nie można przeanalizować argumentu „{0}” dla opcji „{1}”, ponieważ oczekiwano typu „{2}”: {3}.</target>
        <note>{0} - value that is given by used for option {1}
{1} - option name
{2} - type of the value (string, choice, etc).
{3} - detailed error message</note>
      </trans-unit>
      <trans-unit id="ParseChoiceTemplateOption_Error_InvalidDefaultIfNoOptionValue">
        <source>Cannot parse default if option without value '{0}' for option '{1}' as expected type '{2}': {3}.</source>
        <target state="translated">Nie można przeanalizować wartości domyślnej, jeśli opcja jest bez wartości „{0}” dla opcji „{1}”, ponieważ oczekiwano typu „{2}”: {3}.</target>
        <note>{0} - default value for option {1} in case no argument is given
{1} - option name
{2} - type of the value (string, choice, etc).
{3} - detailed error message</note>
      </trans-unit>
      <trans-unit id="ParseChoiceTemplateOption_Error_InvalidDefaultValue">
        <source>Cannot parse default value '{0}' for option '{1}' as expected type '{2}': {3}.</source>
        <target state="translated">Nie można przeanalizować wartości domyślnej „{0}” dla opcji „{1}”, ponieważ oczekiwano typu „{2}”: {3}.</target>
        <note>{0} - default value for option {1}
{1} - option name
{2} - type of the value (string, choice, etc).
{3} - detailed error message</note>
      </trans-unit>
      <trans-unit id="ParseTemplateOption_Error_InvalidArgument">
        <source>Cannot parse argument '{0}' for option '{1}' as expected type '{2}'.</source>
        <target state="translated">Nie można przeanalizować argumentu „{0}” dla opcji „{1}”, ponieważ oczekiwano typu „{2}”.</target>
        <note>{0} - value that is given by used for option {1}
{1} - option name
{2} - type of the value (string, choice, etc).</note>
      </trans-unit>
      <trans-unit id="ParseTemplateOption_Error_InvalidCount">
        <source>Using more than 1 argument is not allowed for '{0}', used: {1}.</source>
        <target state="translated">Używanie więcej niż 1 argumentu jest niedozwolone dla '{0}', użyto: {1}.</target>
        <note>{0} - option name, {1} - count of arguments used</note>
      </trans-unit>
      <trans-unit id="ParseTemplateOption_Error_InvalidDefaultIfNoOptionValue">
        <source>Cannot parse default if option without value '{0}' for option '{1}' as expected type '{2}'.</source>
        <target state="translated">Nie można przeanalizować wartości domyślnej, jeśli opcja jest bez wartości „{0}” dla opcji „{1}”, ponieważ oczekiwano typu „{2}”.</target>
        <note>{0} - default value for option {1} in case no argument is given
{1} - option name
{2} - type of the value (string, choice, etc).
</note>
      </trans-unit>
      <trans-unit id="ParseTemplateOption_Error_InvalidDefaultValue">
        <source>Cannot parse default value '{0}' for option '{1}' as expected type {2}'.</source>
        <target state="translated">Nie można przeanalizować wartości domyślnej „{0}” dla opcji „{1}”, ponieważ oczekiwano typu „{2}”.</target>
        <note>{0} - default value for option {1}
{1} - option name
{2} - type of the value (string, choice, etc).
</note>
      </trans-unit>
      <trans-unit id="ParseTemplateOption_Error_MissingDefaultIfNoOptionValue">
        <source>Required argument missing for option: '{0}'.</source>
        <target state="translated">Brakuje wymaganego argumentu dla opcji: „{0}”</target>
        <note>{0} - option name</note>
      </trans-unit>
      <trans-unit id="ParseTemplateOption_Error_MissingDefaultValue">
        <source>Default value for argument missing for option: '{0}'.</source>
        <target state="translated">Wartość domyślna dla brakującego argumentu w przypadku opcji „{0}”.</target>
        <note>{0} - option name</note>
      </trans-unit>
      <trans-unit id="PartialTemplateMatchSwitchesNotValidForAllMatches">
        <source>Some partially matched templates may not support these input switches:</source>
        <target state="translated">Niektóre częściowo dopasowane szablony mogą nie obsługiwać tych przełączników wejściowych:</target>
        <note />
      </trans-unit>
      <trans-unit id="PossibleValuesHeader">
        <source>The possible values are:</source>
        <target state="translated">Możliwe wartości to:</target>
        <note />
      </trans-unit>
      <trans-unit id="PostActionCommand">
        <source>Actual command: {0}</source>
        <target state="translated">Polecenie rzeczywiste: {0}</target>
        <note />
      </trans-unit>
      <trans-unit id="PostActionDescription">
        <source>Description: {0}</source>
        <target state="translated">Opis: {0}</target>
        <note />
      </trans-unit>
      <trans-unit id="PostActionDispatcher_Error_NotSupported">
        <source>The post action {0} is not supported.</source>
        <target state="translated">Akcja post {0} nie jest obsługiwana.</target>
        <note />
      </trans-unit>
      <trans-unit id="PostActionDispatcher_Error_RunScriptNotAllowed">
        <source>Execution of 'Run script' post action is not allowed.</source>
        <target state="translated">Wykonanie akcji post "Run script" jest niedozwolone.</target>
        <note />
      </trans-unit>
      <trans-unit id="PostActionFailedInstructionHeader">
        <source>Post action failed.</source>
        <target state="translated">Akcja publikowania nie powiodła się.</target>
        <note />
      </trans-unit>
      <trans-unit id="PostActionInstructions">
        <source>Manual instructions: {0}</source>
        <target state="translated">Instrukcje ręczne: {0}</target>
        <note />
      </trans-unit>
      <trans-unit id="PostActionInvalidInputRePrompt">
        <source>Invalid input "{0}". Please enter one of [{1}(yes)|{2}(no)].</source>
        <target state="translated">Nieprawidłowe dane wejściowe „{0}”. Wprowadź jedną z wartości [{1}(tak)|{2}(nie)].</target>
        <note />
      </trans-unit>
      <trans-unit id="PostActionPromptHeader">
        <source>Template is configured to run the following action:</source>
        <target state="translated">Szablon został skonfigurowany do uruchomienia następującej akcji:</target>
        <note />
      </trans-unit>
      <trans-unit id="PostActionPromptRequest">
        <source>Do you want to run this action [{0}(yes)|{1}(no)]?</source>
        <target state="translated">Chcesz uruchomić tę akcję [{0}(tak)|{1}(nie)]?</target>
        <note />
      </trans-unit>
      <trans-unit id="PostAction_ProcessStartProcessor_Error_ConfigMissingExecutable">
        <source>Failed to run the command: argument 'executable' is missing in post action configuration.</source>
        <target state="translated">Nie można uruchomić polecenia: brak argumentu "executable" w konfiguracji akcji post.</target>
        <note />
      </trans-unit>
      <trans-unit id="ProcessingPostActions">
        <source>Processing post-creation actions...</source>
        <target state="translated">Trwa przetwarzanie akcji po utworzeniu...</target>
        <note />
      </trans-unit>
      <trans-unit id="RerunCommandAndPassForceToCreateAnyway">
        <source>Rerun the command and pass --force to accept and create.</source>
        <target state="translated">Ponownie uruchom polecenie and pass --force, aby zaakceptować i utworzyć.</target>
        <note />
      </trans-unit>
      <trans-unit id="RunHelpForInformationAboutAcceptedParameters">
        <source>For usage information, run: </source>
        <target state="translated">Aby uzyskać informacje o użyciu, uruchom: </target>
        <note />
      </trans-unit>
      <trans-unit id="RunningCommand">
        <source>Running command '{0}'...</source>
        <target state="translated">Trwa uruchamianie polecenia "{0}"...</target>
        <note />
      </trans-unit>
<<<<<<< HEAD
=======
      <trans-unit id="SearchTemplatesCommand">
        <source>To search for the templates on NuGet.org, run:</source>
        <target state="new">To search for the templates on NuGet.org, run:</target>
        <note />
      </trans-unit>
>>>>>>> adf4ec49
      <trans-unit id="SettingsReadError">
        <source>Error reading the installed configuration, file may be corrupted. If this problem persists, try resetting with the `--debug:reinit' flag</source>
        <target state="translated">Błąd podczas odczytywania zainstalowanej konfiguracji, ponieważ plik może być uszkodzony. Jeśli ten problem będzie się powtarzać, spróbuj zresetować ustawienia przy użyciu flagi "--debug:reinit"</target>
        <note />
      </trans-unit>
      <trans-unit id="ShowsAllTemplates">
        <source>Shows all templates.</source>
        <target state="translated">Wyświetla wszystkie szablony.</target>
        <note />
      </trans-unit>
      <trans-unit id="SingleTemplateGroupPartialMatchSwitchesNotValidForAllMatches">
        <source>The following option(s) or their value(s) are not valid in combination with other supplied options or their values:</source>
        <target state="translated">Następujące opcje lub ich wartości są nieprawidłowe w połączeniu z innymi dostarczonymi opcjami lub ich wartościami:</target>
        <note />
      </trans-unit>
      <trans-unit id="TemplateCommand_DisplayConstraintResults_Error">
        <source>Failed to instatiate template '{0}', the following constraints are not met:</source>
        <target state="translated">Nie można zainicjować szablonu „{0}”, ponieważ następujące ograniczenia nie są spełnione:</target>
        <note>{0} - template name (user friendly)</note>
      </trans-unit>
      <trans-unit id="TemplateCommand_DisplayConstraintResults_Hint">
        <source>To run the template anyway, use '{0}' option:</source>
        <target state="translated">Aby mimo to uruchomić szablon, użyj opcji „{0}”:</target>
        <note>{0} - additional option name (--force)</note>
      </trans-unit>
      <trans-unit id="TemplateCommand_DisplayConstraintResults_Hint_TemplateNotUsable">
        <source>The template might not be usable.</source>
        <target state="translated">Szablon może nie być przydatny.</target>
        <note />
      </trans-unit>
      <trans-unit id="TemplateCommand_DisplayConstraintResults_Warning">
        <source>Warning: the following constraints for the template '{0}' are not met:</source>
        <target state="translated">Ostrzeżenie: następujące ograniczenia szablonu „{0}”nie są spełnione:</target>
        <note>{0} - template name (user friendly)</note>
      </trans-unit>
      <trans-unit id="TemplateCreator_Error_TemplateNotFound">
        <source>Unable to locate the specified template content, the template package might be removed or corrupted.</source>
        <target state="translated">Nie można zlokalizować określonej zawartości szablonu. Pakiet szablonu może zostać usunięty lub uszkodzony.</target>
        <note />
      </trans-unit>
      <trans-unit id="TemplateCreator_Hint_Install">
        <source>To install the template package, run:</source>
        <target state="translated">Aby zainstalować pakiet szablonu, uruchom polecenie:</target>
        <note>The sentence is followed by the command to run the action</note>
      </trans-unit>
      <trans-unit id="TemplateCreator_Hint_RebuildCache">
        <source>To rescan installed template packages, run:</source>
        <target state="translated">Aby ponownie przeskanować zainstalowane pakiety szablonów, uruchom polecenie:</target>
        <note>The sentence is followed by the command to run the action</note>
      </trans-unit>
      <trans-unit id="TemplateCreator_Hint_Uninstall">
        <source>To uninstall the template package, run:</source>
        <target state="translated">Aby odinstalować pakiet szablonów, użyj:</target>
        <note>The sentence is followed by the command to run the action</note>
      </trans-unit>
      <trans-unit id="TemplateInformationCoordinator_DotnetNew_Description">
        <source>The '{0}' command creates a .NET project based on a template.</source>
        <target state="translated">Polecenie "{0}" tworzy projekt .NET na podstawie szablonu.</target>
        <note />
      </trans-unit>
      <trans-unit id="TemplateInformationCoordinator_DotnetNew_DisplayOptionsHint">
        <source>Display template options with:</source>
        <target state="translated">Wyświetl opcje szablonu za pomocą:</target>
        <note />
      </trans-unit>
      <trans-unit id="TemplateInformationCoordinator_DotnetNew_ExampleHeader">
        <source>An example would be:</source>
        <target state="translated">Przykładem może być:</target>
        <note />
      </trans-unit>
      <trans-unit id="TemplateInformationCoordinator_DotnetNew_ListTemplatesHint">
        <source>Display all installed templates with:</source>
        <target state="translated">Wyświetl zainstalowane szablony za pomocą:</target>
        <note />
      </trans-unit>
      <trans-unit id="TemplateInformationCoordinator_DotnetNew_SearchTemplatesHint">
        <source>Display templates available on NuGet.org with:</source>
        <target state="translated">Wyświetl szablony dostępne w witrynie NuGet.org za pomocą:</target>
        <note />
      </trans-unit>
      <trans-unit id="TemplateInformationCoordinator_DotnetNew_TemplatesHeader">
        <source>Common templates are:</source>
        <target state="translated">Typowymi szablonami są:</target>
        <note />
      </trans-unit>
      <trans-unit id="TemplateListCoordinator_Error_FailedConstraints">
        <source>{0} template(s) are hidden because their constraints are not satisfied. To show them, use the '{1}' option.</source>
        <target state="translated">Szablony ({0}) są ukryte, ponieważ ich ograniczenia nie są satysfakcjonujące. Aby je wyświetlić, użyj opcji „{1}”.</target>
        <note>{0} - the count of templates that are not shown. {1} - option to be used (--ignore-constraints).</note>
      </trans-unit>
      <trans-unit id="TemplateOptions_Error_AllowedValuesForOptionList">
        <source>Allowed values for '{0}' option are: {1}.</source>
        <target state="translated">Dozwolone wartości opcji „{0}” to: {1}.</target>
        <note>0} - option name (as --language)
{1} - comma separated, escaped in quotes list of allowed values</note>
      </trans-unit>
      <trans-unit id="TemplatePackageCoordinator_BuiltInCheck_Info_BuiltInPackageAvailable">
        <source>An update for template package '{0}' is available in the '{1}' provider.</source>
        <target state="translated">Aktualizacja pakietu szablonu „{0}” jest dostępna u dostawcy „{1}”.</target>
        <note>{0} - id and version of template package, {1} - provider name (.NET SDK, Optional workloads, etc)</note>
      </trans-unit>
      <trans-unit id="TemplatePackageCoordinator_BuiltInCheck_Info_UninstallPackage">
        <source>To use built-in template package, uninstall manually installed template package using:</source>
        <target state="translated">Aby użyć wbudowanego pakietu szablonów, odinstaluj ręcznie zainstalowany pakiet szablonów przy użyciu:</target>
        <note>followed by command to uninstall package</note>
      </trans-unit>
      <trans-unit id="TemplatePackageCoordinator_Error_PackageForTemplateNotFound">
        <source>Could not find the template package containing template '{0}'</source>
        <target state="translated">Nie można znaleźć pakietu szablonów zawierającego szablon "{0}"</target>
        <note />
      </trans-unit>
      <trans-unit id="TemplatePackageCoordinator_Error_PackageNameContainsTemplates">
        <source>{0} (contains {1} templates)</source>
        <target state="translated">{0} (zawiera szablony {1})</target>
        <note />
      </trans-unit>
      <trans-unit id="TemplatePackageCoordinator_Error_PackageNotFound">
        <source>The template package '{0}' is not found.</source>
        <target state="translated">Nie znaleziono pakietu szablonów „{0}”.</target>
        <note />
      </trans-unit>
      <trans-unit id="TemplatePackageCoordinator_Error_TemplateIncludedToPackages">
        <source>The template '{0}' is included to the packages:</source>
        <target state="translated">Szablon "{0}" jest uwzględniony w pakietach:</target>
        <note />
      </trans-unit>
      <trans-unit id="TemplatePackageCoordinator_Install_ConstraintsNotice">
        <source>The following templates might not work because their constraints are not met:</source>
        <target state="translated">Następujące szablony mogą nie działać, ponieważ ich ograniczenia nie są spełnione:</target>
        <note>The sentence is followed by the list of templates with information on their constraints. Each template and each restriction is given from new line.</note>
      </trans-unit>
      <trans-unit id="TemplatePackageCoordinator_Install_Error_FoundNoPackagesToInstall">
        <source>Found no template packages to install.</source>
        <target state="translated">Nie znaleziono pakietów szablonów do zainstalowania.</target>
        <note />
      </trans-unit>
      <trans-unit id="TemplatePackageCoordinator_Install_Error_SameInstallRequests">
        <source>The command is attempting to install the template package '{0}' twice, check the arguments and retry.</source>
        <target state="translated">Polecenie próbuje zainstalować pakiet szablonów "{0}" dwa razy. Sprawdź argumenty i ponów próbę.</target>
        <note />
      </trans-unit>
      <trans-unit id="TemplatePackageCoordinator_Install_Info_OverrideNotice">
        <source>Installing the template package(s) will override the available template package(s).</source>
        <target state="translated">Zainstalowanie pakietów szablonów spowoduje zastąpienie dostępnych pakietów szablonów.</target>
        <note />
      </trans-unit>
      <trans-unit id="TemplatePackageCoordinator_Install_Info_PackageIsAvailable">
        <source>The following template package(s) are already available:</source>
        <target state="translated">Następujące pakiety szablonów są już dostępne:</target>
        <note>Followed by list of packages that are available</note>
      </trans-unit>
      <trans-unit id="TemplatePackageCoordinator_Install_Info_PackagesToBeInstalled">
        <source>The following template packages will be installed:</source>
        <target state="translated">Zostaną zainstalowane następujące pakiety szablonów:</target>
        <note />
      </trans-unit>
      <trans-unit id="TemplatePackageCoordinator_Install_Info_UseForceToOverride">
        <source>To install the template package(s) anyway, apply '{0}' option:</source>
        <target state="translated">Aby zainstalować mimo to pakiety szablonów, zastosuj opcję „{0}”:</target>
        <note>{0} is option to use (--force). Followed by command to use to install the packages.</note>
      </trans-unit>
      <trans-unit id="TemplatePackageCoordinator_Uninstall_Error_GenericError">
        <source>Failed to uninstall {0}, reason: {1}.</source>
        <target state="translated">Nie można odinstalować pakietu {0} — powód: {1}.</target>
        <note />
      </trans-unit>
      <trans-unit id="TemplatePackageCoordinator_Uninstall_Error_ListPackagesHeader">
        <source>To list installed template packages use:</source>
        <target state="translated">Aby wyświetlić listę zainstalowanych pakietów szablonów, użyj:</target>
        <note />
      </trans-unit>
      <trans-unit id="TemplatePackageCoordinator_Uninstall_Error_UninstallCommandHeader">
        <source>To uninstall the template package use:</source>
        <target state="translated">Aby odinstalować pakiet szablonów, użyj:</target>
        <note />
      </trans-unit>
      <trans-unit id="TemplatePackageCoordinator_Uninstall_Info_DetailsHeader">
        <source>Details:</source>
        <target state="translated">Szczegóły:</target>
        <note />
      </trans-unit>
      <trans-unit id="TemplatePackageCoordinator_Uninstall_Info_InstalledItems">
        <source>Currently installed items:</source>
        <target state="translated">Aktualnie zainstalowane elementy:</target>
        <note />
      </trans-unit>
      <trans-unit id="TemplatePackageCoordinator_Uninstall_Info_Success">
        <source>Success: {0} was uninstalled.</source>
        <target state="translated">Sukces: odinstalowano pakiet {0}.</target>
        <note />
      </trans-unit>
      <trans-unit id="TemplatePackageCoordinator_Uninstall_Info_UninstallCommandHint">
        <source>Uninstall Command:</source>
        <target state="translated">Polecenie odinstalowania:</target>
        <note />
      </trans-unit>
      <trans-unit id="TemplatePackageCoordinator_Update_Error_GenericError">
        <source>Failed to check update for {0}: {1}.</source>
        <target state="translated">Nie można sprawdzić aktualizacji dla {0}: {1}.</target>
        <note />
      </trans-unit>
      <trans-unit id="TemplatePackageCoordinator_Update_Error_InvalidNuGetFeeds">
        <source>Failed to check update for {0}: no NuGet feeds are configured or they are invalid.</source>
        <target state="translated">Nie można sprawdzić aktualizacji dla {0}: nie skonfigurowano żadnych kanałów informacyjnych NuGet lub są one nieprawidłowe.</target>
        <note />
      </trans-unit>
      <trans-unit id="TemplatePackageCoordinator_Update_Error_PackageNotFound">
        <source>Failed to check update for {0}: the package is not available in configured NuGet feeds.</source>
        <target state="translated">Nie można sprawdzić aktualizacji dla {0}: pakiet nie jest dostępny w skonfigurowanych kanałach informacyjnych NuGet.</target>
        <note />
      </trans-unit>
      <trans-unit id="TemplatePackageCoordinator_Update_Error_PackageNotSupported">
        <source>Failed to check update for {0}: the package is not supported.</source>
        <target state="translated">Nie można sprawdzić aktualizacji dla pakietu {0}: pakiet nie jest obsługiwany.</target>
        <note />
      </trans-unit>
      <trans-unit id="TemplatePackageCoordinator_Update_Info_AllPackagesAreUpToDate">
        <source>All template packages are up-to-date.</source>
        <target state="translated">Wszystkie pakiety szablonów są aktualne.</target>
        <note />
      </trans-unit>
      <trans-unit id="TemplatePackageCoordinator_Update_Info_PackagesToBeUpdated">
        <source>The following template packages will be updated:</source>
        <target state="translated">Zostaną zaktualizowane następujące pakiety szablonów:</target>
        <note />
      </trans-unit>
      <trans-unit id="TemplatePackageCoordinator_Update_Info_UpdateAllCommandHeader">
        <source>To update all the packages use:</source>
        <target state="translated">Aby zaktualizować wszystkie używane pakiety, użyj:</target>
        <note />
      </trans-unit>
      <trans-unit id="TemplatePackageCoordinator_Update_Info_UpdateAvailable">
        <source>An update for template package '{0}' is available.</source>
        <target state="translated">Dostępna jest aktualizacja pakietu szablonów "{0}".</target>
        <note />
      </trans-unit>
      <trans-unit id="TemplatePackageCoordinator_Update_Info_UpdateAvailablePackages">
        <source>An update for template packages is available:</source>
        <target state="translated">Dostępna jest aktualizacja pakietu szablonów:</target>
        <note />
      </trans-unit>
      <trans-unit id="TemplatePackageCoordinator_Update_Info_UpdateSingleCommandHeader">
        <source>To update the package use:</source>
        <target state="translated">Aby zaktualizować zastosowanie pakietu:</target>
        <note />
      </trans-unit>
      <trans-unit id="TemplatePackageCoordinator_Verbose_NuGetCredentialServiceError">
        <source>Failed to initialize NuGet credential service, details: {0}.</source>
        <target state="translated">Nie można zainicjować usługi poświadczeń NuGet — szczegóły: {0}.</target>
        <note />
      </trans-unit>
      <trans-unit id="TemplatePackageCoordinator_lnstall_Error_AlreadyInstalled">
        <source>{0} is already installed.</source>
        <target state="translated">Już zainstalowano: {0}.</target>
        <note />
      </trans-unit>
      <trans-unit id="TemplatePackageCoordinator_lnstall_Error_AlreadyInstalled_Hint">
        <source>To reinstall the same version of the template package, use '{0}' option:</source>
        <target state="translated">Aby ponownie zainstalować tę samą wersję pakietu szablonu, użyj opcji „{0}”:</target>
        <note>{0} - option name (--force). Followed by command example on new line.</note>
      </trans-unit>
      <trans-unit id="TemplatePackageCoordinator_lnstall_Error_DownloadFailed">
        <source>{0} could not be installed, download failed.</source>
        <target state="translated">Nie można zainstalować pakietu {0}, ponieważ pobieranie nie powiodło się.</target>
        <note />
      </trans-unit>
      <trans-unit id="TemplatePackageCoordinator_lnstall_Error_GenericError">
        <source>{0} could not be installed.</source>
        <target state="translated">Nie można zainstalować pakietu {0}.</target>
        <note />
      </trans-unit>
      <trans-unit id="TemplatePackageCoordinator_lnstall_Error_InvalidNuGetFeeds">
        <source>{0} could not be installed, no NuGet feeds are configured or they are invalid.</source>
        <target state="translated">Nie można zainstalować pakietu {0}, ponieważ nie skonfigurowano żadnych kanałów informacyjnych NuGet lub są one nieprawidłowe.</target>
        <note />
      </trans-unit>
      <trans-unit id="TemplatePackageCoordinator_lnstall_Error_InvalidPackage">
        <source>Failed to install {0}, failed to uninstall previous version of the template package.</source>
        <target state="translated">Nie można zainstalować pakietu {0}, ponieważ nie udało się odinstalować poprzedniej wersji pakietu szablonów.</target>
        <note />
      </trans-unit>
      <trans-unit id="TemplatePackageCoordinator_lnstall_Error_PackageNotFound">
        <source>{0} could not be installed, the package does not exist.</source>
        <target state="translated">Nie można zainstalować pakietu {0}, ponieważ pakiet nie istnieje.</target>
        <note />
      </trans-unit>
      <trans-unit id="TemplatePackageCoordinator_lnstall_Error_UninstallFailed">
        <source>Failed to install {0}, the template package is invalid.</source>
        <target state="translated">Nie można zainstalować {0}, ponieważ pakiet szablonów jest nieprawidłowy.</target>
        <note />
      </trans-unit>
      <trans-unit id="TemplatePackageCoordinator_lnstall_Error_UnsupportedRequest">
        <source>{0} is not supported.</source>
        <target state="translated">Metoda {0} nie jest obsługiwana.</target>
        <note />
      </trans-unit>
      <trans-unit id="TemplatePackageCoordinator_lnstall_Info_Success">
        <source>Success: {0} installed the following templates:</source>
        <target state="translated">Sukces: {0} zainstalował następujące szablony:</target>
        <note />
      </trans-unit>
      <trans-unit id="TemplatePackageCoordinator_lnstall_Warning_No_Templates_In_Package">
        <source>No templates were found in the package {0}.</source>
        <target state="translated">Nie znaleziono żadnych szablonów w pakiecie {0}.</target>
        <note />
      </trans-unit>
      <trans-unit id="TemplateResolver_Warning_FailedToReparseTemplate">
        <source>[Warning]: Failed to parse input for template {0}, it will be skipped from further processing.</source>
        <target state="translated">[Ostrzeżenie]: nie można przeanalizować danych wejściowych w przypadku szablonu {0}. Zostanie to pominięte podczas dalszego przetwarzania.</target>
        <note />
      </trans-unit>
      <trans-unit id="Templates">
        <source>Templates</source>
        <target state="translated">Szablony</target>
        <note />
      </trans-unit>
      <trans-unit id="TemplatesFoundMatchingInputParameters">
        <source>These templates matched your input: {0}</source>
        <target state="translated">Te szablony pasowały do danych wejściowych: {0}</target>
        <note />
      </trans-unit>
      <trans-unit id="TemplatesNotValidGivenTheSpecifiedFilter">
        <source>{0} template(s) partially matched, but failed on {1}.</source>
        <target state="translated">Częściowo dopasowano {0} szablony(-ów), ale zakończyły się niepowodzeniem na {1}.</target>
        <note />
      </trans-unit>
      <trans-unit id="ThirdPartyNotices">
        <source>This template contains technologies from parties other than Microsoft, see {0} for details.</source>
        <target state="translated">Ten szablon zawiera technologie pochodzące od innych firm niż Microsoft; zobacz {0}, aby uzyskać szczegółowe informacje.</target>
        <note />
      </trans-unit>
      <trans-unit id="Type">
        <source>Type</source>
        <target state="translated">Typ</target>
        <note />
      </trans-unit>
      <trans-unit id="UnableToSetPermissions">
        <source>Unable to apply permissions {0} to "{1}".</source>
        <target state="translated">Nie można zastosować uprawnień {0} do „{1}”.</target>
        <note />
      </trans-unit>
      <trans-unit id="UnknownChangeKind">
        <source>Unknown Change</source>
        <target state="translated">Nieznana zmiana</target>
        <note />
      </trans-unit>
      <trans-unit id="Version">
        <source>Version:</source>
        <target state="translated">Wersja:</target>
        <note />
      </trans-unit>
    </body>
  </file>
</xliff><|MERGE_RESOLUTION|>--- conflicted
+++ resolved
@@ -503,14 +503,11 @@
         <target state="translated">Nieprawidłowa składnia polecenia: zamiast tego użyj "{0}".</target>
         <note>{0} - command syntax, example: dotnet new [PARTIAL_NAME] --list [FILTER_OPTIONS].</note>
       </trans-unit>
-<<<<<<< HEAD
-=======
       <trans-unit id="ListTemplatesCommand">
         <source>To list installed templates, run:</source>
         <target state="new">To list installed templates, run:</target>
         <note />
       </trans-unit>
->>>>>>> adf4ec49
       <trans-unit id="MissingRequiredParameter">
         <source>Mandatory option '{0}' is missing for the template '{1}'.</source>
         <target state="translated">W przypadku szablonu „{1}” brakuje opcji obowiązkowej „{0}”.</target>
@@ -536,14 +533,11 @@
         <target state="translated">Nie zainstalowano żadnych szablonów.</target>
         <note />
       </trans-unit>
-<<<<<<< HEAD
-=======
       <trans-unit id="NoTemplatesMatchingInputParameters">
         <source>No templates found matching: {0}.</source>
         <target state="new">No templates found matching: {0}.</target>
         <note />
       </trans-unit>
->>>>>>> adf4ec49
       <trans-unit id="OptionalWorkloadsSyncFailed">
         <source>Error during synchronization with the Optional SDK Workloads.</source>
         <target state="translated">Błąd podczas synchronizacji z opcjonalnymi obciążeniami zestawu SDK.</target>
@@ -712,14 +706,11 @@
         <target state="translated">Trwa uruchamianie polecenia "{0}"...</target>
         <note />
       </trans-unit>
-<<<<<<< HEAD
-=======
       <trans-unit id="SearchTemplatesCommand">
         <source>To search for the templates on NuGet.org, run:</source>
         <target state="new">To search for the templates on NuGet.org, run:</target>
         <note />
       </trans-unit>
->>>>>>> adf4ec49
       <trans-unit id="SettingsReadError">
         <source>Error reading the installed configuration, file may be corrupted. If this problem persists, try resetting with the `--debug:reinit' flag</source>
         <target state="translated">Błąd podczas odczytywania zainstalowanej konfiguracji, ponieważ plik może być uszkodzony. Jeśli ten problem będzie się powtarzać, spróbuj zresetować ustawienia przy użyciu flagi "--debug:reinit"</target>
