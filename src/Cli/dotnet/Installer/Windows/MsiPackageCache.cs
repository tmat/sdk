--- conflicted
+++ resolved
@@ -20,12 +20,8 @@
         /// Determines whether revocation checks can go online.
         /// </summary>
         private bool _allowOnlineRevocationChecks;
-<<<<<<< HEAD
-        
-=======
 
         /// <summary>
->>>>>>> 238e8e7b
         /// The root directory of the package cache where MSI workload packs are stored.
         /// </summary>
         public readonly string PackageCacheRoot;
