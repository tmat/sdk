--- conflicted
+++ resolved
@@ -42,11 +42,7 @@
                                      _workloadResolver, Verbosity, _userProfileDir, VerifySignatures, PackageDownloader, _dotnetPath, TempDirectoryPath,
                                      _packageSourceLocation, RestoreActionConfiguration, elevationRequired: !_printDownloadLinkOnly && string.IsNullOrWhiteSpace(_downloadToCacheOption));
 
-<<<<<<< HEAD
-            _workloadManifestUpdater = _workloadManifestUpdaterFromConstructor ?? new WorkloadManifestUpdater(resolvedReporter, _workloadResolver, PackageDownloader, _userProfileDir, TempDirectoryPath,
-=======
-            _workloadManifestUpdater = _workloadManifestUpdaterFromConstructor ?? new WorkloadManifestUpdater(Reporter, _workloadResolver, PackageDownloader, _userProfileDir,
->>>>>>> 229d5306
+            _workloadManifestUpdater = _workloadManifestUpdaterFromConstructor ?? new WorkloadManifestUpdater(resolvedReporter, _workloadResolver, PackageDownloader, _userProfileDir,
                 _workloadInstaller.GetWorkloadInstallationRecordRepository(), _workloadInstaller, _packageSourceLocation, displayManifestUpdates: Verbosity.IsDetailedOrDiagnostic());
 
             ValidateWorkloadIdsInput();
