--- conflicted
+++ resolved
@@ -40,11 +40,7 @@
             _fromPreviousSdk = parseResult.GetValue(WorkloadUpdateCommandParser.FromPreviousSdkOption);
             _adManifestOnlyOption = parseResult.GetValue(WorkloadUpdateCommandParser.AdManifestOnlyOption);
             _printRollbackDefinitionOnly = parseResult.GetValue(WorkloadUpdateCommandParser.PrintRollbackOption);
-<<<<<<< HEAD
             var resolvedReporter = _printDownloadLinkOnly || _printRollbackDefinitionOnly ? NullReporter.Instance : Reporter;
-            _workloadSetMode = parseResult.GetValue(InstallingWorkloadCommandParser.WorkloadSetMode);
-=======
->>>>>>> 09d0181e
 
             _workloadInstaller = _workloadInstallerFromConstructor ?? WorkloadInstallerFactory.GetWorkloadInstaller(resolvedReporter,
                                 _sdkFeatureBand, _workloadResolver, Verbosity, _userProfileDir, VerifySignatures, PackageDownloader,
