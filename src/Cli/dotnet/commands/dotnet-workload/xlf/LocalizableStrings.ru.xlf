--- conflicted
+++ resolved
@@ -49,20 +49,12 @@
       </trans-unit>
       <trans-unit id="WorkloadIntegrityCheck">
         <source>Checking the state of installed workloads...</source>
-<<<<<<< HEAD
-        <target state="new">Checking the state of installed workloads...</target>
-=======
         <target state="translated">Проверка состояния установленных рабочих нагрузок...</target>
->>>>>>> 0dd25f5e
         <note />
       </trans-unit>
       <trans-unit id="WorkloadIntegrityCheckError">
         <source>An issue was encountered verifying workloads. For more information, run "dotnet workload update".</source>
-<<<<<<< HEAD
-        <target state="new">An issue was encountered verifying workloads. For more information, run "dotnet workload update".</target>
-=======
         <target state="translated">При проверке рабочих нагрузок возникла проблема. Для получения дополнительных сведений выполните команду "dotnet workload update".</target>
->>>>>>> 0dd25f5e
         <note>{Locked="dotnet workload update"}</note>
       </trans-unit>
       <trans-unit id="WorkloadManfiestVersionColumn">
