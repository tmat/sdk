﻿// Copyright (c) .NET Foundation and contributors. All rights reserved.
// Licensed under the MIT license. See LICENSE file in the project root for full license information.

using System;
<<<<<<< HEAD
using System.CommandLine.Parsing;
=======
>>>>>>> 5fe72f1a
using System.Diagnostics;
using System.Runtime.InteropServices;
using Microsoft.DotNet.Cli;
using Microsoft.DotNet.Cli.Utils;
using Parser = Microsoft.DotNet.Cli.Parser;

namespace Microsoft.DotNet.Tools.Help
{
    public class HelpCommand
    {
        private readonly ParseResult _parseResult;

        public HelpCommand(ParseResult parseResult)
        {
            _parseResult = parseResult;
        }

        public static int Run(string[] args)
        {
            DebugHelper.HandleDebugSwitch(ref args);

            var parser = Parser.Instance;
            var result = parser.ParseFrom("dotnet help", args);

            result.ShowHelpOrErrorIfAppropriate();

            if (result.ValueForArgument<string>(HelpCommandParser.Argument) != null)
            {
                return new HelpCommand(result).Execute();
            }

            PrintHelp();
            return 0;
        }

        public static void PrintHelp()
        {
            PrintVersionHeader();
            Reporter.Output.WriteLine(HelpUsageText.UsageText);
        }

        public static void PrintVersionHeader()
        {
            var versionString = string.IsNullOrEmpty(Product.Version) ? string.Empty : $" ({Product.Version})";
            Reporter.Output.WriteLine(Product.LongName + versionString);
        }

        public static Process ConfigureProcess(string docUrl)
        {
            ProcessStartInfo psInfo;
            if (OperatingSystem.IsWindows())
            {
                psInfo = new ProcessStartInfo
                {
                    FileName = "cmd",
                    Arguments = $"/c start {docUrl}"
                };
            }
            else if (OperatingSystem.IsMacOS())
            {
                psInfo = new ProcessStartInfo
                {
                    FileName = "open",
                    Arguments = docUrl
                };
            }
            else
            {
                psInfo = new ProcessStartInfo
                {
                    FileName = "xdg-open",
                    Arguments = docUrl
                };
            }

            return new Process
            {
                StartInfo = psInfo
            };
        }

        public int Execute()
        {
            if (BuiltInCommandsCatalog.Commands.TryGetValue(
                _parseResult.ValueForArgument<string>(HelpCommandParser.Argument),
                out BuiltInCommandMetadata builtIn) &&
                !string.IsNullOrEmpty(builtIn.DocLink))
            {
                var process = ConfigureProcess(builtIn.DocLink);
                process.Start();
                process.WaitForExit();
                return 0;
            }
            else
            {
                Reporter.Error.WriteLine(
                    string.Format(
                        LocalizableStrings.CommandDoesNotExist,
                        _parseResult.ValueForArgument<string>(HelpCommandParser.Argument)).Red());
                Reporter.Output.WriteLine(HelpUsageText.UsageText);
                return 1;
            }
        }
    }
}<|MERGE_RESOLUTION|>--- conflicted
+++ resolved
@@ -2,10 +2,7 @@
 // Licensed under the MIT license. See LICENSE file in the project root for full license information.
 
 using System;
-<<<<<<< HEAD
 using System.CommandLine.Parsing;
-=======
->>>>>>> 5fe72f1a
 using System.Diagnostics;
 using System.Runtime.InteropServices;
 using Microsoft.DotNet.Cli;
