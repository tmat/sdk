--- conflicted
+++ resolved
@@ -730,12 +730,8 @@
         <note />
       </trans-unit>
       <trans-unit id="ToolPackageConflictPackageId">
-<<<<<<< HEAD
-        <source>Tool '{0}' is already installed.</source>
-        <target state="translated">工具 '{0}' 已安裝。</target>
-=======
         <source>Tool '{0}' (version '{1}') is already installed.</source>
-        <target state="new">Tool '{0}' (version '{1}') is already installed.</target>
+        <target state="needs-review-translation">工具 '{0}' 已安裝。</target>
         <note />
       </trans-unit>
       <trans-unit id="ShellShimConflict">
@@ -756,31 +752,6 @@
       <trans-unit id="FailedToRetrieveToolConfiguration">
         <source>Failed to retrieve tool configuration: {0}</source>
         <target state="new">Failed to retrieve tool configuration: {0}</target>
-        <note />
-      </trans-unit>
-      <trans-unit id="FailedToCreateShellShim">
-        <source>Failed to create tool shim for command '{0}': {1}</source>
-        <target state="new">Failed to create tool shim for command '{0}': {1}</target>
-        <note />
-      </trans-unit>
-      <trans-unit id="FailedToRemoveShellShim">
-        <source>Failed to remove tool shim for command '{0}': {1}</source>
-        <target state="new">Failed to remove tool shim for command '{0}': {1}</target>
-        <note />
-      </trans-unit>
-      <trans-unit id="FailedSettingShimPermissions">
-        <source>Failed to set user executable permissions for shell shim: {0}</source>
-        <target state="new">Failed to set user executable permissions for shell shim: {0}</target>
-        <note />
-      </trans-unit>
-      <trans-unit id="FailedToInstallToolPackage">
-        <source>Failed to install tool package '{0}': {1}</source>
-        <target state="new">Failed to install tool package '{0}': {1}</target>
-        <note />
-      </trans-unit>
-      <trans-unit id="FailedToUninstallToolPackage">
-        <source>Failed to uninstall tool package '{0}': {1}</source>
-        <target state="new">Failed to uninstall tool package '{0}': {1}</target>
         <note />
       </trans-unit>
       <trans-unit id="EnvironmentPathLinuxManualInstructions">
@@ -850,7 +821,31 @@
 
 setx PATH "%PATH%;{0}"
 </target>
->>>>>>> 94fd3fd3
+        <note />
+      </trans-unit>
+      <trans-unit id="FailedToCreateShellShim">
+        <source>Failed to create tool shim for command '{0}': {1}</source>
+        <target state="new">Failed to create tool shim for command '{0}': {1}</target>
+        <note />
+      </trans-unit>
+      <trans-unit id="FailedToRemoveShellShim">
+        <source>Failed to remove tool shim for command '{0}': {1}</source>
+        <target state="new">Failed to remove tool shim for command '{0}': {1}</target>
+        <note />
+      </trans-unit>
+      <trans-unit id="FailedSettingShimPermissions">
+        <source>Failed to set user executable permissions for shell shim: {0}</source>
+        <target state="new">Failed to set user executable permissions for shell shim: {0}</target>
+        <note />
+      </trans-unit>
+      <trans-unit id="FailedToInstallToolPackage">
+        <source>Failed to install tool package '{0}': {1}</source>
+        <target state="new">Failed to install tool package '{0}': {1}</target>
+        <note />
+      </trans-unit>
+      <trans-unit id="FailedToUninstallToolPackage">
+        <source>Failed to uninstall tool package '{0}': {1}</source>
+        <target state="new">Failed to uninstall tool package '{0}': {1}</target>
         <note />
       </trans-unit>
     </body>
