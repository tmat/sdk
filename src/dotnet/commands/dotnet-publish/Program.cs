--- conflicted
+++ resolved
@@ -21,44 +21,7 @@
         {
             DebugHelper.HandleDebugSwitch(ref args);
 
-<<<<<<< HEAD
             var msbuildArgs = new List<string>();
-=======
-            CommandLineApplication app = new CommandLineApplication(throwOnUnexpectedArg: false);
-            app.Name = "dotnet publish";
-            app.FullName = LocalizableStrings.AppFullName;
-            app.Description = LocalizableStrings.AppDescription;
-            app.HandleRemainingArguments = true;
-            app.ArgumentSeparatorHelpText = HelpMessageStrings.MSBuildAdditionalArgsHelpText;
-            app.HelpOption("-h|--help");
-
-            CommandArgument projectArgument = app.Argument($"<{LocalizableStrings.ProjectArgument}>",
-                LocalizableStrings.ProjectArgDescription);
-
-            CommandOption frameworkOption = app.Option(
-                $"-f|--framework <{LocalizableStrings.FrameworkOption}>", LocalizableStrings.FrameworkOptionDescription,
-                CommandOptionType.SingleValue);
-
-            CommandOption runtimeOption = app.Option(
-                $"-r|--runtime <{LocalizableStrings.RuntimeOption}>", LocalizableStrings.RuntimeOptionDescription,
-                CommandOptionType.SingleValue);
-
-            CommandOption outputOption = app.Option(
-                $"-o|--output <{LocalizableStrings.OutputOption}>", LocalizableStrings.OutputOptionDescription,
-                CommandOptionType.SingleValue);
-
-            CommandOption configurationOption = app.Option(
-                $"-c|--configuration <{LocalizableStrings.ConfigurationOption}>", LocalizableStrings.ConfigurationOptionDescription,
-                CommandOptionType.SingleValue);
-
-            CommandOption versionSuffixOption = app.Option(
-               $"--version-suffix <{LocalizableStrings.VersionSuffixOption}>", LocalizableStrings.VersionSuffixOptionDescription,
-                CommandOptionType.SingleValue);
-
-            CommandOption filterProjOption = app.Option(
-               $"--filter <{LocalizableStrings.FilterProjOption}>", LocalizableStrings.FilterProjOptionDescription,
-                CommandOptionType.MultipleValue);
->>>>>>> 09b6be59
 
             var parser = Parser.Instance;
 
@@ -70,15 +33,11 @@
 
             msbuildArgs.Add("/t:Publish");
 
-<<<<<<< HEAD
             var appliedPublishOption = result["dotnet"]["publish"];
-=======
-                if (filterProjOption.HasValue())
-                {
-                    msbuildArgs.Add($"/p:FilterProjectFiles={string.Join("%3B", filterProjOption.Values)}");
-                }
->>>>>>> 09b6be59
 
+            CommandOption filterProjOption = app.Option(
+               $"--filter <{LocalizableStrings.FilterProjOption}>", LocalizableStrings.FilterProjOptionDescription,
+                CommandOptionType.MultipleValue);
             msbuildArgs.AddRange(appliedPublishOption.OptionValuesToBeForwarded());
 
             msbuildArgs.AddRange(appliedPublishOption.Arguments);
