<Project>

  <ItemGroup>
    <BundledManifests Include="Microsoft.NET.Sdk.Android" FeatureBand="$(MauiFeatureBand)" Version="$(XamarinAndroidWorkloadManifestVersion)" Condition="'$(DotNetBuildSourceOnly)' != 'true'" />
    <BundledManifests Include="Microsoft.NET.Sdk.iOS" FeatureBand="$(MauiFeatureBand)" Version="$(XamarinIOSWorkloadManifestVersion)" Condition="'$(DotNetBuildSourceOnly)' != 'true'" />
    <BundledManifests Include="Microsoft.NET.Sdk.MacCatalyst" FeatureBand="$(MauiFeatureBand)" Version="$(XamarinMacCatalystWorkloadManifestVersion)" Condition="'$(DotNetBuildSourceOnly)' != 'true'" />
    <BundledManifests Include="Microsoft.NET.Sdk.macOS" FeatureBand="$(MauiFeatureBand)" Version="$(XamarinMacOSWorkloadManifestVersion)" Condition="'$(DotNetBuildSourceOnly)' != 'true'" />
    <BundledManifests Include="Microsoft.NET.Sdk.Maui" FeatureBand="$(MauiFeatureBand)" Version="$(MauiWorkloadManifestVersion)" Condition="'$(DotNetBuildSourceOnly)' != 'true'" />
    <BundledManifests Include="Microsoft.NET.Sdk.tvOS" FeatureBand="$(MauiFeatureBand)" Version="$(XamarinTvOSWorkloadManifestVersion)" Condition="'$(DotNetBuildSourceOnly)' != 'true'" />
    <!-- Bundled Manifests are ordered by the reference here - verify before altering -->
    <BundledManifests Include="Microsoft.NET.Workload.Mono.ToolChain.Current" FeatureBand="$(MonoWorkloadFeatureBand)" Version="$(MonoWorkloadManifestVersion)" />
    <BundledManifests Include="Microsoft.NET.Workload.Emscripten.Current" FeatureBand="$(EmscriptenWorkloadFeatureBand)" Version="$(EmscriptenWorkloadManifestVersion)" />
    <BundledManifests Include="Microsoft.NET.Workload.Emscripten.net6" FeatureBand="$(EmscriptenWorkloadFeatureBand)" Version="$(EmscriptenWorkloadManifestVersion)" />
    <BundledManifests Include="Microsoft.NET.Workload.Emscripten.net7" FeatureBand="$(EmscriptenWorkloadFeatureBand)" Version="$(EmscriptenWorkloadManifestVersion)" />
    <BundledManifests Include="Microsoft.NET.Workload.Emscripten.net8" FeatureBand="$(EmscriptenWorkloadFeatureBand)" Version="$(EmscriptenWorkloadManifestVersion)" />
    <BundledManifests Include="Microsoft.NET.Workload.Mono.ToolChain.net6" FeatureBand="$(MonoWorkloadFeatureBand)" Version="$(MonoWorkloadManifestVersion)" />
    <BundledManifests Include="Microsoft.NET.Workload.Mono.ToolChain.net7" FeatureBand="$(MonoWorkloadFeatureBand)" Version="$(MonoWorkloadManifestVersion)" />
    <BundledManifests Include="Microsoft.NET.Workload.Mono.ToolChain.net8" FeatureBand="$(MonoWorkloadFeatureBand)" Version="$(MonoWorkloadManifestVersion)" />
    <BundledManifests Include="Microsoft.NET.Sdk.Aspire" FeatureBand="$(AspireFeatureBand)" Version="$(MicrosoftNETSdkAspireManifest80100PackageVersion)" />
  </ItemGroup>

  <!-- Calculate NuGet package IDs for bundled manifests -->
  <PropertyGroup>
    <!-- TODO: Not exactly sure how this value should be calculated -->
    <!--<MsiArchitectureForWorkloadManifests>$([System.Runtime.InteropServices.RuntimeInformation]::OSArchitecture.ToString().ToLowerInvariant)</MsiArchitectureForWorkloadManifests>-->
    <MsiArchitectureForWorkloadManifests>$(Architecture)</MsiArchitectureForWorkloadManifests>
  </PropertyGroup>
  <ItemGroup>
    <BundledManifests Update="@(BundledManifests)">
      <NupkgId>%(Identity).Manifest-%(FeatureBand)</NupkgId>
      <RestoredNupkgContentPath>$(NuGetPackageRoot)$([MSBuild]::ValueOrDefault('%(NupkgId)', '').ToLower())/$([MSBuild]::ValueOrDefault('%(Version)', '').ToLower())</RestoredNupkgContentPath>
      <MsiNupkgId>%(Identity).Manifest-%(FeatureBand).Msi.$(MsiArchitectureForWorkloadManifests)</MsiNupkgId>
      <RestoredMsiNupkgContentPath>$(NuGetPackageRoot)$([MSBuild]::ValueOrDefault('%(MsiNupkgId)', '').ToLower())/$([MSBuild]::ValueOrDefault('%(Version)', '').ToLower())</RestoredMsiNupkgContentPath>
    </BundledManifests>
  </ItemGroup>

  <!-- Restore workload manifests via PackageDownload -->
  <ItemGroup>
    <PackageDownload Include="@(BundledManifests->'%(NupkgId)')">
      <Version>[%(Version)]</Version>
    </PackageDownload>
  </ItemGroup>

  <ItemGroup Condition=" '$(OS)' == 'Windows_NT' and '$(Architecture)' != 'arm' ">
    <PackageDownload Include="@(BundledManifests->'%(MsiNupkgId)')">
      <Version>[%(Version)]</Version>
    </PackageDownload>

    <PackageReference Include="Microsoft.DotNet.SignCheck" GeneratePathProperty="true" />
  </ItemGroup>

  <Target Name="ValidateBundledManifestSigning"
          Condition=" '$(OS)' == 'Windows_NT' and '$(Architecture)' != 'arm' ">
    <PropertyGroup>
      <SignCheckExe>$(PkgMicrosoft_DotNet_SignCheck)\tools\Microsoft.DotNet.SignCheck.exe</SignCheckExe>
      <SignCheckLog Condition="'$(SignCheckLog)' == ''">$(ArtifactsLogDir)\workloadmanifestsigncheck.log</SignCheckLog>
      <SignCheckErrorLog Condition="'$(SignCheckErrorLog)' == ''">$(ArtifactsLogDir)\workloadmanifestsigncheck.errors.log</SignCheckErrorLog>
    </PropertyGroup>

    <ItemGroup>
      <!-- Don't try to validate signing for workload manifests that will be signed as part of post-build signing -->
      <BundledManifestsToValidateSigning Include="@(BundledManifests)"
        Exclude="Microsoft.NET.Workload.Mono.ToolChain.Current;Microsoft.NET.Workload.Mono.ToolChain.net6;Microsoft.NET.Workload.Mono.ToolChain.net7;Microsoft.NET.Workload.Mono.ToolChain.net8;Microsoft.NET.Workload.Emscripten.Current;Microsoft.NET.Workload.Emscripten.net6;Microsoft.NET.Workload.Emscripten.net7;Microsoft.NET.Workload.Emscripten.net8;Microsoft.NET.Sdk.Aspire">
        <RestoredMsiPathInNupkg>$([MSBuild]::NormalizePath($([System.IO.Directory]::GetFiles('%(RestoredMsiNupkgContentPath)/data/', '*$(MsiArchitectureForWorkloadManifests).msi'))))</RestoredMsiPathInNupkg>
      </BundledManifestsToValidateSigning>

      <SignCheckWorkloadManifestMsiInputFiles Include="@(BundledManifestsToValidateSigning->'%(RestoredMsiPathInNupkg)')" />
    </ItemGroup>

    <Exec Condition="'@(SignCheckWorkloadManifestMsiInputFiles->Count())' != '0'"
                   Command="$(SignCheckExe) ^
                   --recursive ^
                   -f UnsignedFiles ^
                   -i @(SignCheckWorkloadManifestMsiInputFiles, ' ') ^
                   -l $(SignCheckLog) ^
                   -e $(SignCheckErrorLog)" />

    <Error
      Text="Signing validation failed for workload manifest MSI. Check $(SignCheckErrorLog) for more information."
      Condition="Exists($(SignCheckErrorLog)) and '$([System.IO.File]::ReadAllText($(SignCheckErrorLog)))' != ''" />

    <Message
      Text="##vso[artifact.upload containerfolder=LogFiles;artifactname=LogFiles]{SignCheckErrorLog}"
      Condition="Exists($(SignCheckErrorLog)) and '$([System.IO.File]::ReadAllText($(SignCheckErrorLog)))' != ''" />
  </Target>

  <Target Name="LayoutManifests"
          DependsOnTargets="SetupBundledComponents">
    <ItemGroup>
      <ManifestContent Include="%(BundledManifests.RestoredNupkgContentPath)\data\*"
                       Condition="Exists('%(RestoredNupkgContentPath)\data')"
                       DestinationPath="%(FeatureBand)/$([MSBuild]::ValueOrDefault('%(Identity)', '').ToLower())/%(Version)"
                       RestoredNupkgContentPath="%(RestoredNupkgContentPath)"
                       WorkloadManifestId="%(Identity)" />

      <ManifestContent Include="%(BundledManifests.RestoredNupkgContentPath)\data\localize\*"
                       Condition="Exists('%(RestoredNupkgContentPath)\data\localize')"
                       DestinationPath="%(BundledManifests.FeatureBand)/$([MSBuild]::ValueOrDefault('%(Identity)', '').ToLower())/%(BundledManifests.Version)/localize" />
    </ItemGroup>

    <Error Text="No workload manifest content found." Condition="'@(ManifestContent->Count())' == '0'" />

    <Copy SourceFiles="@(ManifestContent)"
          DestinationFolder="$(RedistLayoutPath)sdk-manifests/%(DestinationPath)" />

  </Target>

  <PropertyGroup>
    <!-- NOTE: When setting this to true, we need to also add logic to include it in the exe installation bundle, either via a new MSI or by including it in an existing one. -->
    <GenerateBaselineWorkloadSet>false</GenerateBaselineWorkloadSet>
  </PropertyGroup>
  
  <Target Name="LayoutBaselineWorkloadSet" DependsOnTargets="LayoutManifests" Condition="'$(GenerateBaselineWorkloadSet)' == 'true'">

    <PropertyGroup>
      <WorkloadSetVersion Condition="'$(DotNetFinalVersionKind)' == 'release'">$(VersionPrefix)-baseline$(_BuildNumberLabels)</WorkloadSetVersion>
      <WorkloadSetVersion Condition="'$(DotNetFinalVersionKind)' != 'release'">$(Version)</WorkloadSetVersion>
    </PropertyGroup>

<<<<<<< HEAD
    <GetWorkloadSetFeatureBand WorkloadSetVersion="$(WorkloadSetVersion)">
      <Output TaskParameter="WorkloadSetFeatureBand" PropertyName="WorkloadSetFeatureBand" />
    </GetWorkloadSetFeatureBand>

    <PropertyGroup>
      <RealFormattedManifestPaths>$(RedistLayoutPath)sdk-manifests\$(WorkloadSetFeatureBand)\workloadsets\$(WorkloadSetVersion)</RealFormattedManifestPaths>      
    </PropertyGroup>

=======
>>>>>>> 0009da14
    <ItemGroup>
      <FormattedBaselineManifest Include="{" />
      <FormattedBaselineManifest Include="&quot;%(BundledManifests.Identity)&quot;: &quot;%(BundledManifests.Version)/%(BundledManifests.FeatureBand)&quot;," />
      <FormattedBaselineManifest Include="}" />
    </ItemGroup>

    <WriteLinestoFile File="$(RealFormattedManifestPaths)\baseline.workloadset.json" Lines="@(FormattedBaselineManifest)" />
  </Target>

</Project><|MERGE_RESOLUTION|>--- conflicted
+++ resolved
@@ -117,7 +117,6 @@
       <WorkloadSetVersion Condition="'$(DotNetFinalVersionKind)' != 'release'">$(Version)</WorkloadSetVersion>
     </PropertyGroup>
 
-<<<<<<< HEAD
     <GetWorkloadSetFeatureBand WorkloadSetVersion="$(WorkloadSetVersion)">
       <Output TaskParameter="WorkloadSetFeatureBand" PropertyName="WorkloadSetFeatureBand" />
     </GetWorkloadSetFeatureBand>
@@ -126,8 +125,6 @@
       <RealFormattedManifestPaths>$(RedistLayoutPath)sdk-manifests\$(WorkloadSetFeatureBand)\workloadsets\$(WorkloadSetVersion)</RealFormattedManifestPaths>      
     </PropertyGroup>
 
-=======
->>>>>>> 0009da14
     <ItemGroup>
       <FormattedBaselineManifest Include="{" />
       <FormattedBaselineManifest Include="&quot;%(BundledManifests.Identity)&quot;: &quot;%(BundledManifests.Version)/%(BundledManifests.FeatureBand)&quot;," />
