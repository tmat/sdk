<Project InitialTargets="SetNuGetPackagesEnvironment">

  <ItemGroup>
    <EnvironmentVariables Include="LatestCommit=$(GitCommitHash)" />
    <EnvironmentVariables Include="OfficialBuildId=$(OfficialBuildId)" />
  </ItemGroup>

  <UsingTask AssemblyFile="$(XPlatSourceBuildTasksAssembly)" TaskName="AddSourceToNuGetConfig" />
  <UsingTask AssemblyFile="$(XPlatSourceBuildTasksAssembly)" TaskName="GetSourceBuiltNupkgCacheConflicts" />
  <UsingTask AssemblyFile="$(XPlatSourceBuildTasksAssembly)" TaskName="ReadNuGetPackageInfos" />
  <UsingTask AssemblyFile="$(XPlatSourceBuildTasksAssembly)" TaskName="RemoveInternetSourcesFromNuGetConfig" />
  <UsingTask AssemblyFile="$(XPlatSourceBuildTasksAssembly)" TaskName="ReplaceFeedsInNuGetConfig" />
  <UsingTask AssemblyFile="$(XPlatSourceBuildTasksAssembly)" TaskName="UpdateJson" />
  <UsingTask AssemblyFile="$(XPlatSourceBuildTasksAssembly)" TaskName="ValidateUsageAgainstBaseline" />
  <UsingTask AssemblyFile="$(XPlatSourceBuildTasksAssembly)" TaskName="WriteBuildOutputProps" />
  <UsingTask AssemblyFile="$(XPlatSourceBuildTasksAssembly)" TaskName="WritePackageUsageData" />
  <UsingTask AssemblyFile="$(XPlatSourceBuildTasksAssembly)" TaskName="WriteRestoreSourceProps" />
  <UsingTask AssemblyFile="$(XPlatSourceBuildTasksAssembly)" TaskName="WriteRestoreSourceAndVersionProps" />
  <UsingTask AssemblyFile="$(XPlatSourceBuildTasksAssembly)" TaskName="WriteUsageReports" />
  <UsingTask AssemblyFile="$(XPlatSourceBuildTasksAssembly)" TaskName="WriteVersionsFile" />
  <UsingTask AssemblyFile="$(XPlatSourceBuildTasksAssembly)" TaskName="ZipFileExtractToDirectory" />
  <UsingTask AssemblyFile="$(XPlatSourceBuildTasksAssembly)" TaskName="ReplaceTextInFile" />

  <!--
    Central property to define that a repo doesn't implement any of the Repo API. If a repo adds an
    implementation of a specific part of the Repo API, replace RepoApiImplemented in the repo's
    props file with the properties below. When more API surface area is added, remove the
    corresponding lines from the repo's props file. Once the entire API is implemented, the props
    file is clean.
  -->
  <PropertyGroup>
    <RepoApiImplemented Condition="'$(RepoApiImplemented)' == ''">true</RepoApiImplemented>
    <EngCommonToolsShFile Condition="Exists('$(ProjectDirectory)/eng/common/tools.sh')">$(ProjectDirectory)/eng/common/tools.sh</EngCommonToolsShFile>
    <EngCommonBuildShFile Condition="Exists('$(ProjectDirectory)/eng/common/build.sh')">$(ProjectDirectory)/eng/common/build.sh</EngCommonBuildShFile>
  </PropertyGroup>

  <PropertyGroup>
    <DependencyVersionInputRepoApiImplemented Condition="'$(DependencyVersionInputRepoApiImplemented)' == ''">$(RepoApiImplemented)</DependencyVersionInputRepoApiImplemented>
    <SourceOverrideRepoApiImplemented Condition="'$(SourceOverrideRepoApiImplemented)' == ''">$(RepoApiImplemented)</SourceOverrideRepoApiImplemented>
    <OutputPlacementRepoApiImplemented Condition="'$(OutputPlacementRepoApiImplemented)' == ''">$(RepoApiImplemented)</OutputPlacementRepoApiImplemented>
  </PropertyGroup>

  <PropertyGroup Condition="'$(SourceOverrideRepoApiImplemented)' != 'true'">
    <NuGetConfigFile Condition="'$(NuGetConfigFile)' == '' and Exists('$(ProjectDirectory)NuGet.config')">$(ProjectDirectory)NuGet.config</NuGetConfigFile>
    <NuGetConfigFile Condition="'$(NuGetConfigFile)' == '' and Exists('$(ProjectDirectory)NuGet.Config')">$(ProjectDirectory)NuGet.Config</NuGetConfigFile>
    <NuGetConfigFile Condition="'$(NuGetConfigFile)' == '' and Exists('$(ProjectDirectory)src\NuGet.config')">$(ProjectDirectory)src\NuGet.config</NuGetConfigFile>
    <NuGetConfigFile Condition="'$(NuGetConfigFile)' == '' and Exists('$(ProjectDirectory)src\NuGet.Config')">$(ProjectDirectory)src\NuGet.Config</NuGetConfigFile>
  </PropertyGroup>

  <!-- Dependency version input arguments -->
  <PropertyGroup Condition="'$(DependencyVersionInputRepoApiImplemented)' == 'true'">
    <RepoApiArgs>$(RepoApiArgs) /p:DotNetPackageVersionPropsPath=$(PackageVersionPropsPath)</RepoApiArgs>
  </PropertyGroup>
  <!-- Source override arguments -->
  <PropertyGroup Condition="'$(SourceOverrideRepoApiImplemented)' == 'true'">
    <RepoApiArgs>$(RepoApiArgs) /p:DotNetRestoreSourcePropsPath=$(RestoreSourcePropsPath)</RepoApiArgs>
    <RepoApiArgs>$(RepoApiArgs) /p:DotNetBuildOffline=true</RepoApiArgs>
  </PropertyGroup>
  <!-- Output placement arguments -->
  <PropertyGroup Condition="'$(OutputPlacementRepoApiImplemented)' == 'true'">
    <RepoApiArgs>$(RepoApiArgs) /p:DotNetOutputBlobFeedDir=$(SourceBuiltBlobFeedDir)</RepoApiArgs>
  </PropertyGroup>

  <Target Name="BuildRepoReferences" Condition="'@(RepositoryReference)' != '' and '$(SkipRepoReferences)' != 'true'">
    <Message Importance="High" Text="Building dependencies [@(RepositoryReference)] needed by '$(RepositoryName)'." />
    <ItemGroup>
      <_DependentProject Include="@(RepositoryReference -> '%(Identity).proj')" />
    </ItemGroup>

    <MSBuild Projects="@(_DependentProject)" Targets="Build" BuildInParallel="$(BuildInParallel)" StopOnFirstFailure="true" />
  </Target>

  <!--
    Update root repo with trailing slash until https://github.com/dotnet/arcade/pull/7498 gets figured out
    in arcade an propegated to all repos
  -->
  <Target Name="UpdateBuildRepoRoot"
          BeforeTargets="Build"
          Condition="'$(EngCommonBuildShFile)' != ''"
          Inputs="$(MSBuildProjectFullPath)"
          Outputs="$(RepoCompletedSemaphorePath)UpdateBuildRepoRoot.complete" >
    <ReplaceTextInFile InputFile="$(EngCommonBuildShFile)"
      OldText="/p:RepoRoot=&quot;$repo_root&quot;"
      NewText="/p:RepoRoot=&quot;$repo_root/&quot;" />
  </Target>

  <Target Name="AddCommonNoWarns"
          BeforeTargets="Build"
          Condition=" EXISTS('$(ProjectDirectory)Directory.Build.props') OR EXISTS('$(ProjectDirectory)src/Directory.Build.props') "
          Inputs="$(MSBuildProjectFullPath)"
          Outputs="$(RepoCompletedSemaphorePath)AddCommonNoWarns.complete" >

    <!-- Don't warn on warnings that can be generated in source-build
         but not necessarily in repo builds. 
         
         NU5104 - During preview builds, some packages have pre-release versions.
                  Some repos with stable versions may need to uptake these packages 
                  with pre-release versions because of PVP when building with 
                  source-build.  -->
    <PropertyGroup>
      <OldText><![CDATA[</Project>]]></OldText>
      <NewText>
        <![CDATA[  <PropertyGroup>
    <NoWarn>%24(NoWarn);NU5104</NoWarn>
  </PropertyGroup>
</Project>]]>
      </NewText>

      <DirectoryBuildPropsFile Condition=" EXISTS('$(ProjectDirectory)Directory.Build.props') ">$(ProjectDirectory)Directory.Build.props</DirectoryBuildPropsFile>
      <DirectoryBuildPropsFile Condition=" '$(DirectoryBuildPropsFile)' == '' AND EXISTS('$(ProjectDirectory)src/Directory.Build.props') ">$(ProjectDirectory)src/Directory.Build.props</DirectoryBuildPropsFile>
    </PropertyGroup>
    <ReplaceTextInFile InputFile="$(DirectoryBuildPropsFile)"
      OldText="$(OldText)"
      NewText="$(NewText)" />
  </Target>


  <Target Name="UpdateBuildToolFramework"
          BeforeTargets="Build"
          Condition="'$(EngCommonToolsShFile)' != ''"
          Inputs="$(MSBuildProjectFullPath)"
          Outputs="$(RepoCompletedSemaphorePath)UpdateBuildToolFramework.complete" >
    <!-- Use a relative find in NewText to avoid regex matches with parent directories.
         See https://github.com/dotnet/source-build/issues/1914 for details. -->
    <PropertyGroup>
      <ArcadeSdkReplacementText>
      logger_path=&quot;%24toolset_dir&quot;/%24%28cd &quot;$toolset_dir&quot; &amp;&amp; find . -name Microsoft.DotNet.Arcade.Sdk.dll \( -regex &apos;.*netcoreapp2.1.*&apos; -or -regex &apos;.*net6.0.*&apos; \) )
      </ArcadeSdkReplacementText>

      <ArcadeLoggingReplacementText>
      logger_path=&quot;%24toolset_dir&quot;/%24%28cd &quot;$toolset_dir&quot; &amp;&amp; find . -name Microsoft.DotNet.ArcadeLogging.dll \( -regex &apos;.*netcoreapp2.1.*&apos; -or -regex &apos;.*net6.0.*&apos; \) )
      </ArcadeLoggingReplacementText>

      <LoggerPathReplacementText>
      $(ArcadeLoggingReplacementText)
      if [[ ! -f $logger_path ]]; then
        $(ArcadeSdkReplacementText)
      fi
      </LoggerPathReplacementText>
    </PropertyGroup>
    <!-- Arcade has added a new ArcadeLogging library (see: https://github.com/dotnet/arcade/pull/6739)
      This adds additional scenarios when modifying tools.sh to search for the logger_path.  Source-build
      builds arcade after the change, so the logger is no longer found in Microsoft.DotNet.Arcade.Sdk,
      rather, it has moved to Microsoft.DotNet.ArcadeLogging.
      The scenarios are: -->
     <!-- 1. Repo has old tools.sh - replace with new search for logger_path from updated tools.sh which looks for ArcadeLogging first,
          but make the source-build search changes to find the right dll. -->
    <ReplaceTextInFile InputFile="$(EngCommonToolsShFile)"
                       OldText="local logger_path=&quot;$toolset_dir/$_InitializeBuildToolFramework/Microsoft.DotNet.Arcade.Sdk.dll&quot;"
                       NewText="$(LoggerPathReplacementText)" />
    <!-- 2. Repo has updated tools.sh, replace 2 logger_path statements with source-build search equivalents to find the right dll -->
    <ReplaceTextInFile InputFile="$(EngCommonToolsShFile)"
                       OldText="local logger_path=&quot;$toolset_dir/$_InitializeBuildToolFramework/Microsoft.DotNet.ArcadeLogging.dll&quot;"
                       NewText="$(ArcadeLoggingReplacementText)" />
    <ReplaceTextInFile InputFile="$(EngCommonToolsShFile)"
                       OldText="logger_path=&quot;$toolset_dir/$_InitializeBuildToolFramework/Microsoft.DotNet.Arcade.Sdk.dll&quot;"
                       NewText="$(ArcadeSdkReplacementText)" />
    <!-- 3. Repo has 3rd generation of tools.sh.  In this case, we set an override for _InitializeBuildToolFramework -->
    <ReplaceTextInFile InputFile="$(EngCommonToolsShFile)"
                       OldText="_InitializeBuildToolFramework=&quot;netcoreapp3.1&quot;"
                       NewText="_InitializeBuildToolFramework=&quot;%24{_OverrideArcadeInitializeBuildToolFramework-netcoreapp3.1}&quot;" />

    <!-- Temporary workaround for when the ci option is specified, non-zero exit are swallowed which prevents builds from failing within 
         the tarball build preocess.  https://github.com/dotnet/source-build/issues/2307 -->
    <ReplaceTextInFile InputFile="$(EngCommonToolsShFile)"
                       OldText="ExitWithExitCode 0"
                       NewText="ExitWithExitCode $exit_code" />

    <WriteLinesToFile File="$(RepoCompletedSemaphorePath)UpdateBuildToolFramework.complete" Overwrite="true" />
  </Target>

  <Target Name="UpdateNuGetConfig"
          BeforeTargets="Build"
          Condition="'$(NuGetConfigFile)' != '' OR '@(NuGetConfigFiles)' != ''"
          Inputs="$(MSBuildProjectFullPath)"
          Outputs="$(RepoCompletedSemaphorePath)UpdateNuGetConfig.complete">
    <!-- Update the detected or manually specified NuGetConfigFile, but also allow multiple. -->
    <ItemGroup>
      <NuGetConfigFiles Include="$(NuGetConfigFile)" />
    </ItemGroup>

    <RemoveInternetSourcesFromNuGetConfig
      NuGetConfigFile="%(NuGetConfigFiles.Identity)"
      BuildWithOnlineSources="$(BuildWithOnlineSources)"
      KeepFeedPrefixes="@(KeepFeedPrefixes)" />

    <AddSourceToNuGetConfig NuGetConfigFile="%(NuGetConfigFiles.Identity)"
                            SourceName="prebuilt"
                            SourcePath="$(PrebuiltPackagesPath)"
                            />

    <AddSourceToNuGetConfig NuGetConfigFile="%(NuGetConfigFiles.Identity)"
                            SourceName="previously-source-built"
                            SourcePath="$(PrebuiltSourceBuiltPackagesPath)"
                            />

    <AddSourceToNuGetConfig NuGetConfigFile="%(NuGetConfigFiles.Identity)"
                            SourceName="reference-packages"
                            SourcePath="$(ReferencePackagesDir)"
                            />

    <AddSourceToNuGetConfig NuGetConfigFile="%(NuGetConfigFiles.Identity)"
                            SourceName="source-built"
                            SourcePath="$(SourceBuiltPackagesPath)" />

    <AddSourceToNuGetConfig NuGetConfigFile="%(NuGetConfigFiles.Identity)"
                            SourceName="ExtraSources"
                            SourcePath="$(ExtraRestoreSourcePath)"
                            Condition="'$(ExtraRestoreSourcePath)' != ''" />

    <!--
      The internal transport feed is dynamically added by Arcade by a script called directly in the
      official pipeline, so in some cases we need to do the same here.
    -->
    <AddSourceToNuGetConfig
      Condition="
        '$(VSS_NUGET_EXTERNAL_FEED_ENDPOINTS)' != '' and
        '$(SetUpInternalTransportFeed)' == 'true'"
      NuGetConfigFile="%(NuGetConfigFiles.Identity)"
      SourceName="dotnet5-internal-transport"
      SourcePath="https://pkgs.dev.azure.com/dnceng/internal/_packaging/dotnet5-internal-transport/nuget/v3/index.json" />

    <!-- Update NuGet.Config files that have deprecated myget feeds -->
    <ItemGroup>
      <LegacyFeedMapping
        Include="https://dotnet.myget.org/F/nuget-build/api/v3/index.json"
        NewFeed="https://pkgs.dev.azure.com/dnceng/public/_packaging/nuget-build/nuget/v3/index.json" />
      <LegacyFeedMapping
        Include="https://www.myget.org/F/nugetbuild/api/v3/index.json"
        NewFeed="https://pkgs.dev.azure.com/dnceng/public/_packaging/nuget-build/nuget/v3/index.json" />
      <LegacyFeedMapping
        Include="https://dotnet.myget.org/F/dotnet-corefxlab/api/v3/index.json"
        NewFeed="https://pkgs.dev.azure.com/dnceng/public/_packaging/dotnet-experimental/nuget/v3/index.json" />
      <LegacyFeedMapping
        Include="https://dotnet.myget.org/F/dotnet-core/api/v3/index.json"
        NewFeed="https://dotnetfeed.blob.core.windows.net/dotnet-core/index.json" />
      <LegacyFeedMapping
        Include="https://dotnet.myget.org/F/vstest/api/v3/index.json"
        NewFeed="https://pkgs.dev.azure.com/dnceng/public/_packaging/test-tools/nuget/v3/index.json" />
      <LegacyFeedMapping
        Include="https://dotnet.myget.org/F/mstestv2/auth/1e768268-8c95-4e7e-9fd2-0eb1b1b69b18/api/v3/index.json"
        NewFeed="https://pkgs.dev.azure.com/dnceng/public/_packaging/test-tools/nuget/v3/index.json" />
      <LegacyFeedMapping
        Include="https://dotnet.myget.org/F/roslyn/api/v3/index.json"
        NewFeed="https://pkgs.dev.azure.com/dnceng/public/_packaging/dotnet5/nuget/v3/index.json" />
      <LegacyFeedMapping
        Include="https://dotnet.myget.org/F/roslyn-tools/api/v3/index.json"
        NewFeed="https://pkgs.dev.azure.com/dnceng/public/_packaging/dotnet5/nuget/v3/index.json" />
      <LegacyFeedMapping
        Include="https://dotnet.myget.org/F/roslyn-analyzers/api/v3/index.json"
        NewFeed="https://pkgs.dev.azure.com/dnceng/public/_packaging/dotnet5/nuget/v3/index.json" />
      <LegacyFeedMapping
        Include="https://dotnet.myget.org/F/roslyn-master-nightly/api/v3/index.json"
        NewFeed="https://pkgs.dev.azure.com/dnceng/public/_packaging/dotnet5/nuget/v3/index.json" />
      <LegacyFeedMapping
        Include="https://dotnet.myget.org/F/symreader-converter/api/v3/index.json"
        NewFeed="https://pkgs.dev.azure.com/dnceng/public/_packaging/dotnet-tools/nuget/v3/index.json" />
      <LegacyFeedMapping
        Include="https://dotnet.myget.org/F/interactive-window/api/v3/index.json"
        NewFeed="https://pkgs.dev.azure.com/dnceng/public/_packaging/dotnet-tools/nuget/v3/index.json" />
      <LegacyFeedMapping
        Include="https://dotnet.myget.org/F/mstestv2/api/v3/index.json"
        NewFeed="https://pkgs.dev.azure.com/dnceng/public/_packaging/test-tools/nuget/v3/index.json" />
      <LegacyFeedMapping
        Include="https://dotnet.myget.org/F/vsunittesting/api/v3/index.json"
        NewFeed="https://pkgs.dev.azure.com/dnceng/public/_packaging/dotnet-tools/nuget/v3/index.json" />
      <LegacyFeedMapping
        Include="https://dotnet.myget.org/F/msbuild/api/v3/index.json"
        NewFeed="https://pkgs.dev.azure.com/dnceng/public/_packaging/dotnet5/nuget/v3/index.json" />
      <LegacyFeedMapping
        Include="https://dotnet.myget.org/F/dotnet-buildtools/api/v3/index.json"
        NewFeed="https://pkgs.dev.azure.com/dnceng/public/_packaging/myget-legacy/nuget/v3/index.json" />
    </ItemGroup>

    <ReplaceFeedsInNugetConfig InputFile="%(NuGetConfigFiles.Identity)"
                               FeedMapping="@(LegacyFeedMapping)" />

    <WriteLinesToFile File="$(RepoCompletedSemaphorePath)UpdateNuGetConfig.complete" Overwrite="true" />
  </Target>

  <Target Name="UpdateGlobalJsonVersions"
          BeforeTargets="Build"
          Condition="'$(GlobalJsonFile)' != ''"
          Inputs="$(MSBuildProjectFullPath)"
          Outputs="$(RepoCompletedSemaphorePath)UpdateGlobalJsonVersions.complete">
    <ItemGroup>
      <_PossibleCliVersionJsonPath Include="sdk.version" />
      <_PossibleCliVersionJsonPath Include="tools.dotnet" />
    </ItemGroup>

    <UpdateJson JsonFilePath="$(GlobalJsonFile)"
                PathToAttribute="%(_PossibleCliVersionJsonPath.Identity)"
                NewAttributeValue="$(SDK_VERSION)"
                SkipUpdateIfMissingKey="true" />

    <WriteLinesToFile File="$(RepoCompletedSemaphorePath)UpdateGlobalJsonVersions.complete" Overwrite="true" />
  </Target>

  <Target Name="CreateBuildOutputProps"
          BeforeTargets="Build"
          Inputs="$(MSBuildProjectFullPath)"
          Outputs="$(RepoCompletedSemaphorePath)CreateBuildOutputProps.complete">
    <PropertyGroup>
      <_PackageVersionPropsBackupPath>$(PackageVersionPropsPath).pre.$(RepositoryName).xml</_PackageVersionPropsBackupPath>
    </PropertyGroup>

    <ItemGroup>
      <PreviouslySourceBuiltPackages Include="$(SourceBuiltPackagesPath)*.nupkg"
                                      Exclude="$(SourceBuiltPackagesPath)*.symbols.nupkg" />
      <_AdditionalAssetDirs Include="$(SourceBuiltToolsetDir)" Condition="Exists('$(SourceBuiltToolsetDir)')" />
    </ItemGroup>

    <WriteBuildOutputProps NuGetPackages="@(PreviouslySourceBuiltPackages)"
                           ExtraProperties="@(ExtraPackageVersionPropsPackageInfo)"
                           AdditionalAssetDirs="@(_AdditionalAssetDirs)"
                           OutputPath="$(CurrentSourceBuiltPackageVersionPropsPath)" />

    <WriteBuildOutputProps NuGetPackages="@(PreviouslySourceBuiltPackages)"
                           IncludeCreationTimeProperty="true"
                           OutputPath="$(_PackageVersionPropsBackupPath)" />

    <Message Importance="High" Text="$(RepositoryName) using package version properties saved at $(_PackageVersionPropsBackupPath) " />

    <ReadNuGetPackageInfos PackagePaths="@(PreviouslySourceBuiltPackages)">
      <Output TaskParameter="PackageInfoItems" ItemName="_PreviouslySourceBuiltPackageInfos" />
    </ReadNuGetPackageInfos>

    <ItemGroup>
      <_KnownOriginPackagePaths Include="$(PrebuiltSourceBuiltPackagesPath)*.nupkg" />
      <_KnownOriginPackagePaths Include="$(PrebuiltPackagesPath)*.nupkg" />
      <_KnownOriginPackagePaths Include="$(ReferencePackagesDir)*.nupkg" />
    </ItemGroup>

    <GetSourceBuiltNupkgCacheConflicts SourceBuiltPackageInfos="@(_PreviouslySourceBuiltPackageInfos)"
                                       PackageCacheDir="$(PackagesDir)"
                                       KnownOriginPackagePaths="@(_KnownOriginPackagePaths)">
      <Output TaskParameter="ConflictingPackageInfos" ItemName="ConflictingPackageInfos" />
    </GetSourceBuiltNupkgCacheConflicts>

    <WriteLinesToFile File="$(RepoCompletedSemaphorePath)CreateBuildOutputProps.complete" Overwrite="true" />
  </Target>

  <Target Name="CheckSourceBuiltNupkgConflictUsages"
          DependsOnTargets="GetAllProjectDirectories"
          AfterTargets="CreateBuildOutputProps"
          Condition="'@(ConflictingPackageInfos)' != ''"
          Inputs="$(MSBuildProjectFullPath)"
          Outputs="$(RepoCompletedSemaphorePath)CheckSourceBuiltNupkgConflictUsages.complete">
    <PropertyGroup>
      <_ReportDir>$(ConflictingPackageReportDir)before-$(RepositoryName)/</_ReportDir>
      <_ReportDataFile>$(_ReportDir)usage.xml</_ReportDataFile>
      <_ProjectAssetsJsonArchiveFile>$(_ReportDir)all-project-assets-json-files.zip</_ProjectAssetsJsonArchiveFile>
    </PropertyGroup>

    <WritePackageUsageData NuGetPackageInfos="@(ConflictingPackageInfos)"
                           RootDir="$(ProjectDir)"
                           DataFile="$(_ReportDataFile)"
                           ProjectAssetsJsonArchiveFile="$(_ProjectAssetsJsonArchiveFile)" />

    <WriteUsageReports DataFile="$(_ReportDataFile)"
                       OutputDirectory="$(_ReportDir)" />

    <Warning Text="Detected packages in the cache that should be source-built, but contents don't match. See $(_ReportDir) for usage details:" />
    <Warning Text="%(ConflictingPackageInfos.PackageId)/%(ConflictingPackageInfos.PackageVersion) : %(ConflictingPackageInfos.WarningMessage)" />

    <WriteLinesToFile File="$(RepoCompletedSemaphorePath)CheckSourceBuiltNupkgConflictUsages.complete" Overwrite="true" />
  </Target>

  <Target Name="CreateCombinedRestoreSourceAndVersionProps"
          BeforeTargets="Build"
          Inputs="$(MSBuildProjectFullPath)"
          Outputs="$(RepoCompletedSemaphorePath)CreateCombinedRestoreSourceAndVersionProps.complete">
    <ItemGroup>
      <_DotNetRestoreSources Include="$(ExtraRestoreSourcePath)" Condition="'$(ExtraRestoreSourcePath)' != ''"/>
      <_DotNetRestoreSources Include="$(SourceBuiltPackagesPath)" />
      <_DotNetRestoreSources Include="$(ReferencePackagesDir)"/>
      <_DotNetRestoreSources Include="$(PrebuiltPackagesPath)"/>
      <_DotNetRestoreSources Include="$(PrebuiltSourceBuiltPackagesPath)"/>
      <PreviouslySourceBuiltPackages Include="$(SourceBuiltPackagesPath)*.nupkg"
                                      Exclude="$(SourceBuiltPackagesPath)*.symbols.nupkg" />
      <_AdditionalAssetDirs Include="$(SourceBuiltToolsetDir)" Condition="Exists('$(SourceBuiltToolsetDir)')" />
    </ItemGroup>
    <WriteRestoreSourceAndVersionProps NuGetPackages="@(PreviouslySourceBuiltPackages)"
                                       ExtraProperties="@(ExtraPackageVersionPropsPackageInfo)"
                                       AdditionalAssetDirs="@(_AdditionalAssetDirs)"
                                       RestoreSources="@(_DotNetRestoreSources)"
                                       OutputPath="$(RestoreSourcePropsPath)" />

    <WriteLinesToFile File="$(RepoCompletedSemaphorePath)CreateCombinedRestoreSourceAndVersionProps.complete" Overwrite="true" />
  </Target>

  <Target Name="Build"
          DependsOnTargets="BuildRepoReferences"
          Inputs="$(MSBuildProjectFullPath)"
          Outputs="$(RepoCompletedSemaphorePath)Build.complete">
    <Message Importance="High" Text="[$([System.DateTime]::Now.ToString('HH:mm:ss.ff'))] Building $(ProjectBuildReason)" />
    <Message Importance="High" Text="Running command:" />
    <Message Importance="High" Text="  $(BuildCommand) $(RepoApiArgs)" Condition="'$(BuildCommand)' != ''" />
    <Message Importance="High" Text="  Using custom build target" Condition="'$(BuildCommand)' == ''" />
    <Message Importance="High" Text="  Log: $(RepoConsoleLogFile)" />
    <Message Importance="High" Text="  With Environment Variables:" />
    <Message Importance="High" Text="    %(EnvironmentVariables.Identity)" />
    <CallTarget Targets="RepoBuild" />
    <Message Importance="High" Text="[$([System.DateTime]::Now.ToString('HH:mm:ss.ff'))] Building $(ProjectBuildReason)...done" />

    <WriteLinesToFile File="$(RepoCompletedSemaphorePath)Build.complete" Overwrite="true" />
    <OnError ExecuteTargets="ReportRepoError" />
  </Target>

  <Target Name="RepoBuild">
    <ItemGroup>
      <EnvironmentVariables Condition="'$(NUGET_PACKAGES)'!=''" Include="NUGET_PACKAGES=$(NUGET_PACKAGES)" />
    </ItemGroup>
    <PropertyGroup>
      <FullCommand Condition="'$(LogVerbosityOptOut)' != 'true'">$(BuildCommand) /v:$(LogVerbosity) $(RepoApiArgs) $(RedirectRepoOutputToLog)</FullCommand>
      <FullCommand Condition="'$(LogVerbosityOptOut)' == 'true'">$(BuildCommand) $(RepoApiArgs) $(RedirectRepoOutputToLog)</FullCommand>
    </PropertyGroup>
    <Exec Command="$(FullCommand)"
          WorkingDirectory="$(ProjectDirectory)"
          EnvironmentVariables="@(EnvironmentVariables)"
          IgnoreStandardErrorWarningFormat="true" />
  </Target>

  <Target Name="ReportRepoError">
    <Message Importance="High" Text="$([System.IO.File]::ReadAllText('$(RepoConsoleLogFile)'))" Condition="Exists('$(RepoConsoleLogFile)')" />
    <Message Importance="High" Text="'$(RepositoryName)' failed during build." />
    <Message Importance="High" Text="See '$(RepoConsoleLogFile)' for more information." Condition="Exists('$(RepoConsoleLogFile)')" />
  </Target>

  <Target Name="Package" AfterTargets="Build"
          Condition="'$(BuildPackagesCommand)' != ''"
          Inputs="$(MSBuildProjectFullPath)"
          Outputs="$(RepoCompletedSemaphorePath)Package.complete">
    <Message Importance="High" Text="[$([System.DateTime]::Now.ToString('HH:mm:ss.ff'))] Packaging $(ProjectBuildReason)" />
    <Message Importance="High" Text="Running command:" />
    <Message Importance="High" Text="  $(BuildPackagesCommand)" />
    <Message Importance="High" Text="  Log: $(RepoConsoleLogFile)" />
    <Message Importance="High" Text="  With Environment Variables:" />
    <Message Importance="High" Text="    %(EnvironmentVariables.Identity)" />
    <Exec Command="$(BuildPackagesCommand) /v:$(LogVerbosity) $(RedirectRepoOutputToLog)"
          WorkingDirectory="$(ProjectDirectory)"
          EnvironmentVariables="@(EnvironmentVariables)"
          IgnoreStandardErrorWarningFormat="true" />
    <Message Importance="High" Text="[$([System.DateTime]::Now.ToString('HH:mm:ss.ff'))] Packaging $(ProjectBuildReason)...done" />

    <WriteLinesToFile File="$(RepoCompletedSemaphorePath)Package.complete" Overwrite="true" />
    <OnError ExecuteTargets="ReportRepoError" />
  </Target>

  <Target Name="GatherBuiltPackages">
    <ItemGroup>
      <!-- Filter out packages for WriteVersions -->
      <_BuiltPackages Condition="'$(PackagesOutput)' != ''" Include="$(PackagesOutput)/*.nupkg" Exclude="$(PackagesOutput)/*.symbols.nupkg"/>
      <_BuiltPackages Condition="'@(PackagesOutputList)' != ''" Include="%(PackagesOutputList.Identity)/*.nupkg" Exclude="%(PackagesOutputList.Identity)/*.symbols.nupkg"/>
    </ItemGroup>
  </Target>

  <Target Name="ExtractIntermediatePackages"
          AfterTargets="Package">
    <ItemGroup>
      <_BuiltIntermediatePackages Condition="'$(PackagesOutput)' != ''" Include="$(PackagesOutput)/Microsoft.SourceBuild.Intermediate.*.nupkg" Exclude="$(PackagesOutput)/*.symbols.nupkg"/>
      <_BuiltIntermediatePackages Condition="'@(PackagesOutputList)' != ''" Include="%(PackagesOutputList.Identity)/Microsoft.SourceBuild.Intermediate.*.nupkg" Exclude="%(PackagesOutputList.Identity)/*.symbols.nupkg"/>
    </ItemGroup>


    <PropertyGroup Condition="'@(_BuiltIntermediatePackages)' != ''">
        <_NupkgDestinationPath>$(SourceBuiltPackagesPath)</_NupkgDestinationPath>
        <!-- SBRP packages unpack into the Reference packages directory instead of into blob-feed packages -->
        <_NupkgDestinationPath Condition="$([System.String]::Copy(%(_BuiltIntermediatePackages.Identity)).Contains('source-build-reference-packages'))">$(ReferencePackagesDir)</_NupkgDestinationPath>
    </PropertyGroup>

    <ZipFileExtractToDirectory Condition="'@(_BuiltIntermediatePackages)' != ''"
                            SourceArchive="%(_BuiltIntermediatePackages.Identity)"
                            DestinationDirectory="$(SourceBuiltPackagesPath)extractArtifacts/%(_BuiltIntermediatePackages.FileName)/"
                            OverwriteDestination="true" />

    <ItemGroup Condition="'@(_BuiltIntermediatePackages)' != ''">
      <SourceBuiltNupkgFiles Include="$(SourceBuiltPackagesPath)extractArtifacts/**/artifacts/*.nupkg" />
    </ItemGroup>

    <Move
      Condition="'@(SourceBuiltNupkgFiles)' != ''"
      SourceFiles="@(SourceBuiltNupkgFiles)"
      DestinationFiles="@(SourceBuiltNupkgFiles -> '$(_NupkgDestinationPath)%(Filename)%(Extension)')" />

    <ItemGroup Condition="'@(_BuiltIntermediatePackages)' != ''">
      <SourceBuiltAssetFiles Include="$(SourceBuiltPackagesPath)extractArtifacts/**/artifacts/*.*" />
      <SourceBuiltAssetFiles Remove="$(SourceBuiltPackagesPath)extractArtifacts/**/artifacts/*.nupkg" />
    </ItemGroup>

<<<<<<< HEAD
    <Copy
=======
    <Move
>>>>>>> 9e2d698b
      Condition="'@(SourceBuiltAssetFiles)' != ''"
      SourceFiles="@(SourceBuiltAssetFiles)"
      DestinationFiles="@(SourceBuiltAssetFiles -> '$(SourceBuiltAssetsDir)%(Filename)%(Extension)')" />

    <RemoveDir
      Condition="Exists('$(SourceBuiltPackagesPath)extractArtifacts/')"
      Directories="$(SourceBuiltPackagesPath)extractArtifacts/" />

  </Target>

  <!-- Copy restored packages from inner build to ensure they're included in the
       main build prebuilt check -->
  <Target Name="CopyInnerBuildRestoredPackages"
          AfterTargets="Package">
    <ItemGroup>
      <_InnerPackageCacheFiles Include="$(ProjectDirectory)artifacts/source-build/self/package-cache/**/*" />
    </ItemGroup>

    <Copy SourceFiles="@(_InnerPackageCacheFiles)"
          DestinationFiles="$(PackagesDir)%(RecursiveDir)%(Filename)%(Extension)"
          Condition=" '@(_InnerPackageCacheFiles)' != '' " />
  </Target>

  <Target Name="CopyPackage"
          AfterTargets="Package"
          Condition="'$(OutputPlacementRepoApiImplemented)' != 'true' AND ('$(PackagesOutput)' != '' OR '@(PackagesOutputList)' != '')"
          DependsOnTargets="GatherBuiltPackages"
          Inputs="$(MSBuildProjectFullPath)"
          Outputs="$(RepoCompletedSemaphorePath)CopyPackage.complete">
    <Copy SourceFiles="@(_BuiltPackages)"
          DestinationFolder="$(SourceBuiltPackagesPath)"
          Condition="'@(_BuiltPackages)'!=''" />

    <WriteLinesToFile File="$(RepoCompletedSemaphorePath)CopyPackage.complete" Overwrite="true" />
  </Target>

  <Target Name="RemoveBuiltPackagesFromCache"
          AfterTargets="Package"
          Condition="'@(_BuiltPackages)'!=''"
          DependsOnTargets="GatherBuiltPackages"
          Inputs="$(MSBuildProjectFullPath)"
          Outputs="$(RepoCompletedSemaphorePath)RemoveBuiltPackagesFromCache.complete">

    <ItemGroup>
        <!-- Excluding Arcade here will keep it in the cache, because that's where we're running from.
             Subsequent projects will get Arcade from Tools/source-built. -->
        <PackagePaths Include="@(_BuiltPackages)" Exclude="$(PackagesOutput)/Microsoft.DotNet.Arcade.Sdk.*.nupkg" />
    </ItemGroup>

    <ReadNuGetPackageInfos PackagePaths="@(PackagePaths)">
      <Output TaskParameter="PackageInfoItems" ItemName="_BuiltPackageInfos" />
    </ReadNuGetPackageInfos>

    <!-- Copy built nupkgs from nuget packages cache directory to the previouslyRestored directory
         and then delete all expanded files and the nupkg from the package cache so the next time
         the package is used, it will reload the source-built version -->
    <ItemGroup>
      <_FilesToCopy Include="$(PackagesDir)$([System.String]::copy('%(_BuiltPackageInfos.PackageId)').ToLower())/%(_BuiltPackageInfos.PackageVersion)/**/*.nupkg" />
      <_FilesToDelete Include="$(PackagesDir)$([System.String]::copy('%(_BuiltPackageInfos.PackageId)').ToLower())/%(_BuiltPackageInfos.PackageVersion)/**/*.*" />
    </ItemGroup>
    <Copy SourceFiles="@(_FilesToCopy)" DestinationFolder="$(PreviouslyRestoredPackagesPath)$(RepositoryName)/" />
    <Delete Files="@(_FilesToDelete)" />

    <WriteLinesToFile File="$(RepoCompletedSemaphorePath)RemoveBuiltPackagesFromCache.complete" Overwrite="true" />
  </Target>

  <Target Name="DisplayDirSizeBeforeBuild"
          BeforeTargets="Build"
          Condition=" '$(CleanWhileBuilding)' == 'true' ">
    <Message Text="DirSize Before Building $(RepositoryName)" Importance="High" />
    <Exec Command="df --block-size=1M $(ProjectDir)" />
  </Target>
  <Target Name="DisplayDirSizeAfterBuild"
          AfterTargets="Build"
          BeforeTargets="CleanupRepo"
          Condition=" '$(CleanWhileBuilding)' == 'true' ">
    <Message Text="DirSize After Building $(RepositoryName)" Importance="High" />
    <Exec Command="df --block-size=1M $(ProjectDir)" />
  </Target>
  <Target Name="DisplayDirSizeAfterClean"
          AfterTargets="CleanupRepo"
          Condition=" '$(CleanWhileBuilding)' == 'true' ">
    <Message Text="DirSize After CleanupRepo $(RepositoryName)" Importance="High" />
    <Exec Command="df --block-size=1M $(ProjectDir)" />
  </Target>

  <Target Name="CleanupRepo" 
          AfterTargets="RemoveBuiltPackagesFromCache"
          Condition=" '$(CleanWhileBuilding)' == 'true' ">

    <!-- Make a copy of the build logs & project.assets.json files-->
    <PropertyGroup>
      <BuildLogsDir>$(ProjectDirectory)artifacts/buildLogs</BuildLogsDir>
      <BuildObjDir>$(ProjectDirectory)artifacts/buildObj</BuildObjDir>
    </PropertyGroup>
    <ItemGroup>
      <LogFilesToCopy Include="$(ProjectDirectory)artifacts/**/*.log" />
      <LogFilesToCopy Include="$(ProjectDirectory)artifacts/**/*.binlog" />
      <ObjFilesToCopy Include="$(ProjectDirectory)artifacts/**/project.assets.json" />
    </ItemGroup>
    <MakeDir Directories="$(BuildLogsDir)" Condition="Exists('$(ProjectDirectory)artifacts')"/>
    <MakeDir Directories="$(BuildObjDir)" Condition="Exists('$(ProjectDirectory)artifacts')"/>
    <Copy SourceFiles="@(LogFilesToCopy)" DestinationFolder="$(BuildLogsDir)/%(RecursiveDir)" Condition="Exists('$(BuildLogsDir)') AND '@(LogFilesToCopy)' != '' " />
    <Copy SourceFiles="@(ObjFilesToCopy)" DestinationFolder="$(BuildObjDir)/%(RecursiveDir)" Condition="Exists('$(BuildObjDir)') AND '@(ObjFilesToCopy)' != '' " />

    <!-- Cleanup everything else -->
    <ItemGroup>
      <DirsToDelete Include="$([System.IO.Directory]::GetDirectories(&quot;$(ProjectDirectory)artifacts/&quot;))" Condition="Exists('$(ProjectDirectory)artifacts')" />
      <DirsToDelete Remove="$(BuildLogsDir)" />
      <DirsToDelete Remove="$(BuildObjDir)" />
    </ItemGroup>

    <RemoveDir Directories="@(DirsToDelete)" />
  </Target>

  <Target Name="ExtractToolPackage"
          DependsOnTargets="GatherBuiltPackages"
          AfterTargets="Build"
          Condition="'@(BuiltSdkPackageOverride)' != ''"
          Inputs="$(MSBuildProjectFullPath)"
          Outputs="$(RepoCompletedSemaphorePath)ExtractToolPackage.complete">
    <ItemGroup>
      <_ToolPackage
        Condition="'%(BuiltSdkPackageOverride.Version)' == ''"
        Include="$(SourceBuiltPackagesPath)%(BuiltSdkPackageOverride.Identity)*.nupkg"
        Exclude="$(SourceBuiltPackagesPath)%(BuiltSdkPackageOverride.Identity)*.symbols.nupkg"
        Id="%(BuiltSdkPackageOverride.Identity)" />
      <_ToolPackage
        Condition="'%(BuiltSdkPackageOverride.Version)' != ''"
        Include="$(SourceBuiltPackagesPath)%(BuiltSdkPackageOverride.Identity).%(BuiltSdkPackageOverride.Version).nupkg"
        Exclude="$(SourceBuiltPackagesPath)%(BuiltSdkPackageOverride.Identity).%(BuiltSdkPackageOverride.Version).symbols.nupkg"
        Id="%(BuiltSdkPackageOverride.Identity)" />
    </ItemGroup>

    <ZipFileExtractToDirectory SourceArchive="%(_ToolPackage.Identity)"
                               DestinationDirectory="$(ToolPackageExtractDir)%(_ToolPackage.Id)\"
                               OverwriteDestination="true" />
    <ItemGroup>
      <ExtractedToolFiles Include="$(ToolPackageExtractDir)%(_ToolPackage.Id)/**/*netcore*/*.dll" />
    </ItemGroup>

    <Copy SourceFiles="@(ExtractedToolFiles)" DestinationFolder="$(ToolPackageExtractDir)/" />

    <!-- TODO: When unpacking using ZipFileExtractToDirectory, this executable file has the wrong
         permissions.  See https://github.com/dotnet/source-build/issues/2259 -->
    <Exec Command="chmod 755 git-clone-to-dir.sh"
      Condition=" '%(_ToolPackage.Id)' == 'Microsoft.DotNet.Arcade.Sdk' "
      WorkingDirectory="$(ToolPackageExtractDir)%(_ToolPackage.Id)/tools/SourceBuild/" />

    <ReplaceTextInFile
      Condition=" '%(_ToolPackage.Id)' == 'Microsoft.DotNet.Arcade.Sdk' "
      InputFile="$(ToolPackageExtractDir)%(_ToolPackage.Id)/tools/SourceBuild/SourceBuildArcadeTools.targets"
      OldText="%3CReadSourceBuildIntermediateNupkgDependencies"
      NewText="%3CReadSourceBuildIntermediateNupkgDependencies Condition=&quot;'%24%28DotNetBuildOffline%29' != 'true'&quot;" />

    <!-- Allow overriding of Arcade targets for SourceBuild to enable quicker
         dev turnaround for Preview 6 -->
    <PropertyGroup>
      <ArcadeSDKToolPackagePath></ArcadeSDKToolPackagePath>
      <ArcadeSDKToolPackagePath Condition=" '%(_ToolPackage.Id)' == 'Microsoft.DotNet.Arcade.Sdk' ">$(ToolPackageExtractDir)%(_ToolPackage.Id)/</ArcadeSDKToolPackagePath>
    </PropertyGroup>
    <ItemGroup>
      <OverrideArcadeFiles Include="$(ProjectDir)ArcadeOverrides/**/*" />
    </ItemGroup>

    <Copy
      Condition=" '$(ArcadeSDKToolPackagePath))' != '' "
      SourceFiles="@(OverrideArcadeFiles)"
      DestinationFiles="$(ArcadeSDKToolPackagePath)tools/SourceBuild/%(RecursiveDir)%(Filename)%(Extension)" />

    <WriteLinesToFile File="$(RepoCompletedSemaphorePath)ExtractToolPackage.complete" Overwrite="true" />
  </Target>

  <Target Name="EnsurePackagesCreated"
          AfterTargets="CopyPackage"
          Condition="'$(SkipEnsurePackagesCreated)' != 'true'"
          Inputs="$(MSBuildProjectFullPath)"
          Outputs="$(RepoCompletedSemaphorePath)EnsurePackagesCreated.complete">
    <ItemGroup>
      <JustSourceBuiltPackages
        Include="$(SourceBuiltPackagesPath)*.nupkg"
        Exclude="
          $(SourceBuiltPackagesPath)*.symbols.nupkg;
          @(PreviouslySourceBuiltPackages)" />
    </ItemGroup>

    <ItemGroup>
      <_PackagesNotCreatedReason Include="^ There may have been a silent failure in the submodule build. To confirm, check the build log file for undetected errors that may have prevented package creation: $(RepoConsoleLogFile)" />
      <_PackagesNotCreatedReason Include="^ This error might be a false positive if $(RepositoryName) intentionally builds no nuget packages. If so, set the SkipEnsurePackagesCreated property to true in $(MSBuildProjectFullPath)" />
      <_PackagesNotCreatedReason Include="^ The 'bin' directory might be dirty from a previous build and the package files already existed. If so, perform a clean build, or check which packages were already in 'bin' by opening $(_PackageVersionPropsBackupPath)" />
      <_PackagesNotCreatedReason Include="^ The packages may have been written to an unexpected directory. For example, some repos used bin/ and changed to artifacts/ to match Arcade. Check PackagesOutput in $(MSBuildProjectFullPath) (currently '$(PackagesOutput)')" />
    </ItemGroup>

    <Error Condition="'@(JustSourceBuiltPackages)' == ''"
           Text="$(RepositoryName) produced no new source-built package identities. Known possible causes:%0A@(_PackagesNotCreatedReason, '%0A')" />

    <ReadNuGetPackageInfos PackagePaths="@(JustSourceBuiltPackages)">
      <Output TaskParameter="PackageInfoItems" ItemName="_JustSourceBuiltPackageInfos" />
    </ReadNuGetPackageInfos>

    <Message Importance="High" Text="New NuGet package(s) after building $(RepositoryName):" />
    <Message Importance="High" Text="  -> %(_JustSourceBuiltPackageInfos.PackageId) %(_JustSourceBuiltPackageInfos.PackageVersion)" />

    <WriteLinesToFile File="$(RepoCompletedSemaphorePath)EnsurePackagesCreated.complete" Overwrite="true" />
  </Target>

  <Target Name="Clean" Condition="'$(CleanCommand)' != ''" >
    <Exec Command="$(CleanCommand) /v:$(LogVerbosity) $(RedirectRepoOutputToLog)"
          WorkingDirectory="$(ProjectDirectory)"
          EnvironmentVariables="@(EnvironmentVariables)"
          IgnoreStandardErrorWarningFormat="true" />
  </Target>

  <Target Name="SetNuGetPackagesEnvironment" Condition="'$(ArchiveDownloadedPackages)' == 'true'">
    <PropertyGroup>
      <LocalNuGetPackagesRootForRepository>$(LocalNuGetPackagesRoot)$(RepositoryName)/</LocalNuGetPackagesRootForRepository>
    </PropertyGroup>

    <MakeDir Directories="$(LocalNuGetPackagesRootForRepository)" />

    <ItemGroup>
      <EnvironmentVariables Include="NUGET_PACKAGES=$(LocalNuGetPackagesRootForRepository)" />
    </ItemGroup>
  </Target>

  <Target Name="SetSourceBuiltSdkOverrides"
          BeforeTargets="Build"
          Condition="'@(UseSourceBuiltSdkOverride)' != ''">
    <ItemGroup>
      <EnvironmentVariables Include="SOURCE_BUILT_SDK_ID_%(UseSourceBuiltSdkOverride.Group)=%(UseSourceBuiltSdkOverride.Identity)" />
      <EnvironmentVariables Include="SOURCE_BUILT_SDK_VERSION_%(UseSourceBuiltSdkOverride.Group)=%(UseSourceBuiltSdkOverride.Version)" />
      <EnvironmentVariables Condition="'%(UseSourceBuiltSdkOverride.Location)' != ''" Include="SOURCE_BUILT_SDK_DIR_%(UseSourceBuiltSdkOverride.Group)=%(UseSourceBuiltSdkOverride.Location)/" />
      <EnvironmentVariables Condition="'%(UseSourceBuiltSdkOverride.Location)' == ''" Include="SOURCE_BUILT_SDK_DIR_%(UseSourceBuiltSdkOverride.Group)=$(ToolPackageExtractDir)%(UseSourceBuiltSdkOverride.Identity)/" />
    </ItemGroup>
  </Target>

  <Target Name="WritePrebuiltUsageData"
          DependsOnTargets="GetAllProjectDirectories"
          Inputs="$(MSBuildProjectFullPath)"
          Outputs="$(RepoCompletedSemaphorePath)WritePrebuiltUsageData.complete">
    <!-- Save the PVP snapshot of each build step to be evaluated while building the report. -->
    <ItemGroup>
      <PackageVersionPropsSnapshotFiles Include="$(IntermediatePath)PackageVersions.props.pre.*.xml" />
    </ItemGroup>
    <Copy SourceFiles="@(PackageVersionPropsSnapshotFiles)" DestinationFolder="$(PackageReportDir)snapshots/" />

    <ItemGroup>
      <AllRestoredPackageFiles Include="$(LocalNuGetPackagesRoot)**/*.nupkg" />
      <AllRestoredPackageFiles Include="$(PackagesDir)**/*.nupkg" />

      <!-- Only contains packages when building a tarball. -->
      <TarballPrebuiltPackageFiles Include="$(PrebuiltPackagesPath)*.nupkg" />

      <SourceBuiltPackageFiles Include="$(SourceBuiltBlobFeedDir)**/*.nupkg" />
      <SourceBuiltPackageFiles Include="$(PrebuiltSourceBuiltPackagesPath)*.nupkg" />
      <ReferencePackageFiles Include="$(ReferencePackagesDir)**/*.nupkg" />

      <!-- Check all RIDs from all restored Microsoft.NETCore.Platforms packages. -->
      <PlatformsRuntimeJsonFiles Include="$(LocalNuGetPackagesRoot)*/microsoft.netcore.platforms/*/runtime.json" />
      <PlatformsRuntimeJsonFiles Include="$(PackagesDir)microsoft.netcore.platforms/*/runtime.json" />

      <!-- Add some other potential top-level project directories for a more specific report. -->
      <ProjectDirectories Include="$(ToolsDir);$(TaskDirectory);$(BaseIntermediatePath)" />
      <!-- Finally, scan entire source-build, in case project.assets.json ends up in an unexpected place. -->
      <ProjectDirectories Include="$(ProjectDir)" />
    </ItemGroup>

    <ItemGroup>
      <!-- This file is a resource tracked by Git, not generated by restore. Ignore false positive. -->
      <IgnoredProjectAssetsJsonFiles Include="$(SubmoduleDirectory)nuget.client*/test/NuGet.Core.Tests/NuGet.Build.Tasks.Pack.Test/compiler/resources/project.assets.json"/>
    </ItemGroup>

    <WritePackageUsageData
      RestoredPackageFiles="@(AllRestoredPackageFiles)"
      TarballPrebuiltPackageFiles="@(TarballPrebuiltPackageFiles)"
      SourceBuiltPackageFiles="@(SourceBuiltPackageFiles)"
      ReferencePackageFiles="@(ReferencePackageFiles)"
      PlatformsRuntimeJsonFiles="@(PlatformsRuntimeJsonFiles)"
      TargetRid="$(TargetRid)"
      ProjectDirectories="@(ProjectDirectories)"
      RootDir="$(ProjectDir)"
      IgnoredProjectAssetsJsonFiles="@(IgnoredProjectAssetsJsonFiles)"
      DataFile="$(PackageReportDataFile)"
      ProjectAssetsJsonArchiveFile="$(ProjectAssetsJsonArchiveFile)" />

    <!-- Copy all restored packages to resulting prebuilt folder -->
    <ItemGroup>
      <UsedPrebuiltPackageFiles Include="@(AllRestoredPackageFiles)" />
    </ItemGroup>
    <Copy
      SourceFiles="@(UsedPrebuiltPackageFiles)"
      DestinationFolder="$(ResultingPrebuiltPackagesDir)" />

    <!-- Remove packages that are known to be built -->
    <ItemGroup>
      <BuiltPackageFiles Include="@(TarballPrebuiltPackageFile)" />
      <BuiltPackageFiles Include="@(SourceBuiltPackageFiles)" />
      <BuiltPackageFiles Include="@(ReferencePackageFiles)" />
      <BuiltPackageFiles>
        <LCFilename>$([System.String]::Copy(%(Filename)).ToLower())</LCFilename>
      </BuiltPackageFiles>
    </ItemGroup>
    <Delete Files="@(BuiltPackageFiles->'$(ResultingPrebuiltPackagesDir)%(LCFilename)%(Extension)')" />

    <WriteLinesToFile File="$(RepoCompletedSemaphorePath)WritePrebuiltUsageData.complete" Overwrite="true" />
  </Target>

  <Target Name="GetAllProjectDirectories">
    <ItemGroup>
      <AllRepoProjects Include="$(ProjectDir)repos\*.proj" />
    </ItemGroup>

    <Message Importance="High" Text="Finding project directories..." />

    <MSBuild Projects="@(AllRepoProjects)"
             Targets="GetProjectDirectory">
      <Output TaskParameter="TargetOutputs" ItemName="ProjectDirectories" />
    </MSBuild>
  </Target>

  <Target Name="ReportPrebuiltUsage"
          Inputs="$(MSBuildProjectFullPath)"
          Outputs="$(RepoCompletedSemaphorePath)ReportPrebuiltUsage.complete">
    <PropertyGroup>
      <FailOnPrebuiltBaselineError Condition="'$(FailOnPrebuiltBaselineError)' == ''">false</FailOnPrebuiltBaselineError>
    </PropertyGroup>

    <ItemGroup>
      <PackageVersionPropsSavedSnapshotFiles Include="$(PackageReportDir)snapshots/PackageVersions.props.pre.*.xml" />
    </ItemGroup>

    <WriteUsageReports DataFile="$(PackageReportDataFile)"
                       PackageVersionPropsSnapshots="@(PackageVersionPropsSavedSnapshotFiles)"
                       ProdConBuildManifestFile="$(ProdConManifestFile)"
                       PoisonedReportFile="$(PoisonedReportFile)"
                       OutputDirectory="$(PackageReportDir)" />

    <PropertyGroup Condition="'$(ContinueOnPrebuiltBaselineError)' == ''">
      <ContinueOnPrebuiltBaselineError>false</ContinueOnPrebuiltBaselineError>
      <ContinueOnPrebuiltBaselineError Condition="'$(FailOnPrebuiltBaselineError)' != 'true'">true</ContinueOnPrebuiltBaselineError>
    </PropertyGroup>

    <ValidateUsageAgainstBaseline
      DataFile="$(PackageReportDataFile)"
      BaselineDataFile="$(BaselineDataFile)"
      OutputBaselineFile="$(PackageReportDir)generated-new-baseline.xml"
      OutputReportFile="$(PackageReportDir)baseline-comparison.xml"
      AllowTestProjectUsage="$(AllowTestProjectUsage)"
      ContinueOnError="$(ContinueOnPrebuiltBaselineError)" />

    <WriteLinesToFile File="$(RepoCompletedSemaphorePath)ReportPrebuiltUsage.complete" Overwrite="true" />
  </Target>

  <Target Name="GetProjectDirectory" Outputs="$(ProjectDirectory)" />
  <Target Name="GetOfficialBuildId" Outputs="$(OfficialBuildId)" />
  <Target Name="GetRepositoryReferences" Outputs="@(RepositoryReference)" />

  <Import Project="$([MSBuild]::GetPathOfFileAbove(Directory.Build.targets, $(MSBuildThisFileDirectory)..))" />
</Project><|MERGE_RESOLUTION|>--- conflicted
+++ resolved
@@ -488,11 +488,7 @@
       <SourceBuiltAssetFiles Remove="$(SourceBuiltPackagesPath)extractArtifacts/**/artifacts/*.nupkg" />
     </ItemGroup>
 
-<<<<<<< HEAD
-    <Copy
-=======
     <Move
->>>>>>> 9e2d698b
       Condition="'@(SourceBuiltAssetFiles)' != ''"
       SourceFiles="@(SourceBuiltAssetFiles)"
       DestinationFiles="@(SourceBuiltAssetFiles -> '$(SourceBuiltAssetsDir)%(Filename)%(Extension)')" />
