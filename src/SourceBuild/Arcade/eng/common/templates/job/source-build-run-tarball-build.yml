# Builds a source-build tarball

parameters:
  # Custom condition to apply to the job
  condition: true

  # Dependent jobs that must be completed before this job will run
  dependsOn:

  # The resource id of the tarball to download and build
  tarballResourceId: current

jobs:
- job: Source_Build_Run_Tarball_Build
  condition: ${{ parameters.condition }}
  displayName: Source-Build Build Tarball
  dependsOn: ${{ parameters.dependsOn }}
  pool:
    ${{ if eq(variables['System.TeamProject'], 'public') }}:
<<<<<<< HEAD
      name: NetCorePublic-Pool
      queue: BuildPool.Ubuntu.1604.Amd64.Open
    ${{ if eq(variables['System.TeamProject'], 'internal') }}:
      name: NetCoreInternal-Pool
      queue: BuildPool.Ubuntu.1604.Amd64
=======
      name: NetCore1ESPool-Svc-Public
      demands: ImageOverride -equals Build.Ubuntu.1604.Amd64.Open
    ${{ if eq(variables['System.TeamProject'], 'internal') }}:
      name: NetCore1ESPool-Svc-Internal
      demands: ImageOverride -equals Build.Ubuntu.1604.Amd64
>>>>>>> 9e2d698b
  strategy:
    matrix:
      Fedora33-Online:
        _runOnline: true
        _Container: mcr.microsoft.com/dotnet-buildtools/prereqs:fedora-33-20210222183538-031e7d2
<<<<<<< HEAD
      # TODO: Renable once installer prebuilts are eliminated.
      # Fedora33-Offline:
      #   _runOnline: false
      #   _Container: mcr.microsoft.com/dotnet-buildtools/prereqs:fedora-33-20210222183538-031e7d2
  timeoutInMinutes: 180
=======
      Fedora33-Offline:
        _runOnline: false
        _Container: mcr.microsoft.com/dotnet-buildtools/prereqs:fedora-33-20210222183538-031e7d2
  timeoutInMinutes: 210
>>>>>>> 9e2d698b
  variables:
    _TarballDir: $(Build.StagingDirectory)/tarball
    _BuildConfig: Release
    _BuildArch: x64
  workspace:
    clean: all

  steps:
  - checkout: none

  - download: ${{ parameters.tarballResourceId }}
    artifact: BlobArtifacts
    patterns: '**/dotnet-sdk-source*.tar.gz'
    displayName: Download Tarball

  - script: |
      set -x

      resourceIdPathSegment=
      if [ '${{ parameters.tarballResourceId }}' != 'current' ]; then
        resourceIdPathSegment='${{ parameters.tarballResourceId }}/'
      fi

      mkdir -p "$(_TarballDir)"
      tarballFilePath="$(PIPELINE.WORKSPACE)/${resourceIdPathSegment}BlobArtifacts/dotnet-sdk-source*.tar.gz"
      eval tar -ozxf "$tarballFilePath" -C "$(_TarballDir)"
      eval rm -f "$tarballFilePath"
    displayName: Extract Tarball

  - script: |
      set -x

      docker run --rm -v $(_TarballDir):/tarball -w /tarball $(_Container) ./prep.sh
    displayName: Prep Tarball

  - script: |
      set -x
      df -h

      networkArgs=
      customBuildArgs=
      if [ '$(_runOnline)' = 'true' ]; then
        customBuildArgs='--online'
      else
        networkArgs='--network none'
      fi

      docker run --rm -v $(_TarballDir):/tarball -w /tarball ${networkArgs} $(_Container) ./build.sh ${customBuildArgs} -- /p:CleanWhileBuilding=true
    displayName: Build Tarball

  - ${{ if and(ne(variables['System.TeamProject'], 'public'), notin(variables['Build.Reason'], 'PullRequest')) }}:
    - publish: '$(_TarballDir)/artifacts/$(_BuildArch)/$(_BuildConfig)/'
      artifact: $(Agent.JobName)_Artifacts_Attempt$(System.JobAttempt)
      displayName: Publish Source Build Artifacts

  - script: |
      set -x

      docker run --rm -v $(_TarballDir):/tarball -w /tarball $(_Container) ./build.sh --run-smoke-test
    displayName: Run Tests

  - template: /src/SourceBuild/Arcade/eng/common/templates/steps/source-build-publish-logs.yml
    parameters:
      sourceFolder: $(_TarballDir)<|MERGE_RESOLUTION|>--- conflicted
+++ resolved
@@ -17,36 +17,21 @@
   dependsOn: ${{ parameters.dependsOn }}
   pool:
     ${{ if eq(variables['System.TeamProject'], 'public') }}:
-<<<<<<< HEAD
       name: NetCorePublic-Pool
       queue: BuildPool.Ubuntu.1604.Amd64.Open
     ${{ if eq(variables['System.TeamProject'], 'internal') }}:
       name: NetCoreInternal-Pool
       queue: BuildPool.Ubuntu.1604.Amd64
-=======
-      name: NetCore1ESPool-Svc-Public
-      demands: ImageOverride -equals Build.Ubuntu.1604.Amd64.Open
-    ${{ if eq(variables['System.TeamProject'], 'internal') }}:
-      name: NetCore1ESPool-Svc-Internal
-      demands: ImageOverride -equals Build.Ubuntu.1604.Amd64
->>>>>>> 9e2d698b
   strategy:
     matrix:
       Fedora33-Online:
         _runOnline: true
         _Container: mcr.microsoft.com/dotnet-buildtools/prereqs:fedora-33-20210222183538-031e7d2
-<<<<<<< HEAD
       # TODO: Renable once installer prebuilts are eliminated.
       # Fedora33-Offline:
       #   _runOnline: false
       #   _Container: mcr.microsoft.com/dotnet-buildtools/prereqs:fedora-33-20210222183538-031e7d2
   timeoutInMinutes: 180
-=======
-      Fedora33-Offline:
-        _runOnline: false
-        _Container: mcr.microsoft.com/dotnet-buildtools/prereqs:fedora-33-20210222183538-031e7d2
-  timeoutInMinutes: 210
->>>>>>> 9e2d698b
   variables:
     _TarballDir: $(Build.StagingDirectory)/tarball
     _BuildConfig: Release
