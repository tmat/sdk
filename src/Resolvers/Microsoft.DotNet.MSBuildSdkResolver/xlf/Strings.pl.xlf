﻿<?xml version="1.0" encoding="utf-8"?>
<xliff xmlns="urn:oasis:names:tc:xliff:document:1.2" xmlns:xsi="http://www.w3.org/2001/XMLSchema-instance" version="1.2" xsi:schemaLocation="urn:oasis:names:tc:xliff:document:1.2 xliff-core-1.2-transitional.xsd">
  <file datatype="xml" source-language="en" target-language="pl" original="../Strings.resx">
    <body>
      <trans-unit id="GlobalJsonResolutionFailed">
        <source>Unable to locate the .NET SDK as specified by global.json, please check that the specified version is installed.</source>
        <target state="translated">Nie można zlokalizować zestawu .NET SDK, który został określony przez plik global.json. Upewnij się, że określona wersja jest zainstalowana.</target>
        <note />
      </trans-unit>
      <trans-unit id="GlobalJsonResolutionFailedSpecificVersion">
        <source>Unable to locate the .NET SDK version '{0}' as specified by global.json, please check that the specified version is installed.</source>
        <target state="new">Unable to locate the .NET SDK version '{0}' as specified by global.json, please check that the specified version is installed.</target>
        <note />
      </trans-unit>
      <trans-unit id="MSBuildSDKDirectoryNotFound">
        <source>{0} not found. Check that a recent enough .NET SDK is installed and/or increase the version specified in global.json.</source>
        <target state="translated">Nie można odnaleźć elementu {0}. Sprawdź, czy zainstalowano wystarczająco aktualną wersję zestawu .NET SDK i/lub zwiększ wersję określoną w pliku global.json.</target>
        <note />
      </trans-unit>
      <trans-unit id="MSBuildSmallerThanMinimumVersion">
        <source>Version {0} of the .NET SDK requires at least version {1} of MSBuild. The current available version of MSBuild is {2}. Change the .NET SDK specified in global.json to an older version that requires the MSBuild version currently available.</source>
        <target state="translated">Wersja {0} zestawu .NET SDK wymaga co najmniej wersji {1} platformy MSBuild. Obecnie dostępna wersja platformy MSBuild to {2}. Zmień zestaw .NET SDK określony w pliku global.json na starszą wersję, która wymaga aktualnie dostępnej wersji platformy MSBuild.</target>
        <note />
      </trans-unit>
      <trans-unit id="NETCoreSDKSmallerThanMinimumRequestedVersion">
        <source>Version {0} of the .NET SDK is smaller than the minimum version {1} requested. Check that a recent enough .NET SDK is installed, increase the minimum version specified in the project, or increase the version specified in global.json.</source>
        <target state="translated">Wersja {0} zestawu .NET SDK jest starsza niż żądana wersja minimalna {1}. Sprawdź, czy zainstalowano wystarczająco aktualny zestaw .NET SDK, zwiększ wersję minimalną określoną w projekcie lub zwiększ wersję określoną w pliku global.json.</target>
        <note />
      </trans-unit>
      <trans-unit id="NETCoreSDKSmallerThanMinimumVersionRequiredByVisualStudio">
        <source>Version {0} of the .NET SDK is smaller than the minimum version {1} required by Visual Studio. Check that a recent enough .NET SDK is installed or increase the version specified in global.json.</source>
        <target state="translated">Wersja {0} zestawu .NET SDK jest starsza niż minimalna wersja {1} wymagana przez program Visual Studio. Sprawdź, czy zainstalowano wystarczająco aktualny zestaw .NET SDK lub zwiększ wersję określoną w pliku global.json.</target>
        <note />
      </trans-unit>
      <trans-unit id="UnableToLocateNETCoreSdk">
<<<<<<< HEAD
        <source>Unable to locate the .NET SDK. Check that it is installed, your PATH is configured for the correct architecture, and that the version specified in global.json (if any) matches the installed version.</source>
        <target state="new">Unable to locate the .NET SDK. Check that it is installed and that the version specified in global.json (if any) matches the installed version.</target>
=======
        <source>Unable to locate the .NET SDK. Check that it is installed and that the version specified in global.json (if any) matches the installed version.</source>
        <target state="needs-review-translation">Nie można zlokalizować zestawu .NET SDK. Sprawdź, czy jest zainstalowana, ścieżka PATH jest skonfigurowana pod kątem poprawnej architektury i czy wersja określona w pliku global.json (jeśli istnieje) jest zgodna z zainstalowaną wersją.</target>
>>>>>>> 459f5062
        <note />
      </trans-unit>
    </body>
  </file>
</xliff><|MERGE_RESOLUTION|>--- conflicted
+++ resolved
@@ -33,13 +33,8 @@
         <note />
       </trans-unit>
       <trans-unit id="UnableToLocateNETCoreSdk">
-<<<<<<< HEAD
-        <source>Unable to locate the .NET SDK. Check that it is installed, your PATH is configured for the correct architecture, and that the version specified in global.json (if any) matches the installed version.</source>
-        <target state="new">Unable to locate the .NET SDK. Check that it is installed and that the version specified in global.json (if any) matches the installed version.</target>
-=======
         <source>Unable to locate the .NET SDK. Check that it is installed and that the version specified in global.json (if any) matches the installed version.</source>
         <target state="needs-review-translation">Nie można zlokalizować zestawu .NET SDK. Sprawdź, czy jest zainstalowana, ścieżka PATH jest skonfigurowana pod kątem poprawnej architektury i czy wersja określona w pliku global.json (jeśli istnieje) jest zgodna z zainstalowaną wersją.</target>
->>>>>>> 459f5062
         <note />
       </trans-unit>
     </body>
