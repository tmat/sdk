﻿// Copyright (c) .NET Foundation and contributors. All rights reserved.
// Licensed under the MIT license. See LICENSE file in the project root for full license information.

using System;
using System.Collections.Generic;
using System.IO;
using System.Linq;

namespace Microsoft.NET.Sdk.WorkloadManifestReader
{
    public class SdkDirectoryWorkloadManifestProvider : IWorkloadManifestProvider
    {
        private readonly string _sdkRootPath;
        private readonly string _sdkVersionBand;
        private readonly string [] _manifestDirectories;
<<<<<<< HEAD
        private static HashSet<string> _outdatedManifestIds = new HashSet<string>() { "microsoft.net.workload.android", "microsoft.net.workload.blazorwebassembly", "microsoft.net.workload.ios",
=======
        private static HashSet<string> _outdatedManifestIds = new HashSet<string>(StringComparer.OrdinalIgnoreCase) { "microsoft.net.workload.android", "microsoft.net.workload.blazorwebassembly", "microsoft.net.workload.ios",
>>>>>>> 406c3f8f
            "microsoft.net.workload.maccatalyst", "microsoft.net.workload.macos", "microsoft.net.workload.tvos" };

        public SdkDirectoryWorkloadManifestProvider(string sdkRootPath, string sdkVersion)
            : this(sdkRootPath, sdkVersion, Environment.GetEnvironmentVariable)
        {

        }

        internal SdkDirectoryWorkloadManifestProvider(string sdkRootPath, string sdkVersion, Func<string, string?> getEnvironmentVariable)
        {
            if (string.IsNullOrWhiteSpace(sdkVersion))
            {
                throw new ArgumentException($"'{nameof(sdkVersion)}' cannot be null or whitespace", nameof(sdkVersion));
            }

            if (string.IsNullOrWhiteSpace(sdkRootPath))
            {
                throw new ArgumentException($"'{nameof(sdkRootPath)}' cannot be null or whitespace",
                    nameof(sdkRootPath));
            }

            if (!Version.TryParse(sdkVersion.Split('-')[0], out var sdkVersionParsed))
            {
                throw new ArgumentException($"'{nameof(sdkVersion)}' should be a version, but get {sdkVersion}");
            }

            static int Last2DigitsTo0(int versionBuild)
            {
                return (versionBuild / 100) * 100;
            }

            var sdkVersionBand =
                $"{sdkVersionParsed.Major}.{sdkVersionParsed.Minor}.{Last2DigitsTo0(sdkVersionParsed.Build)}";

            _sdkRootPath = sdkRootPath;
            _sdkVersionBand = sdkVersionBand;

            var manifestDirectory = Path.Combine(_sdkRootPath, "sdk-manifests", _sdkVersionBand);

            var manifestDirectoryEnvironmentVariable = getEnvironmentVariable("DOTNETSDK_WORKLOAD_MANIFEST_ROOTS");
            if (manifestDirectoryEnvironmentVariable != null)
            {
                _manifestDirectories = manifestDirectoryEnvironmentVariable.Split(Path.PathSeparator).Append(manifestDirectory).ToArray();
            }
            else
            {
                _manifestDirectories = new[] { manifestDirectory };
            }
        }

        public IEnumerable<(string manifestId, Stream manifestStream)> GetManifests()
        {
            foreach (var workloadManifestDirectory in GetManifestDirectories())
            {
                var workloadManifest = Path.Combine(workloadManifestDirectory, "WorkloadManifest.json");
                var id = Path.GetFileName(workloadManifestDirectory);
                yield return (id, File.OpenRead(workloadManifest));
            }
        }

        public IEnumerable<string> GetManifestDirectories()
        {
            if (_manifestDirectories.Length == 1)
            {
                //  Optimization for common case where test hook to add additional directories isn't being used
                if (Directory.Exists(_manifestDirectories[0]))
                {
                    foreach (var workloadManifestDirectory in Directory.EnumerateDirectories(_manifestDirectories[0]))
                    {
                        if (!IsManifestIdOutdated(workloadManifestDirectory))
                        {
                            yield return workloadManifestDirectory;
                        }
                    }
                }
            }
            else
            {
                //  If the same folder name is in multiple of the workload manifest directories, take the first one
                Dictionary<string, string> directoriesWithManifests = new Dictionary<string, string>(StringComparer.OrdinalIgnoreCase);
                foreach (var manifestDirectory in _manifestDirectories.Reverse())
                {
                    if (Directory.Exists(manifestDirectory))
                    {
                        foreach (var workloadManifestDirectory in Directory.EnumerateDirectories(manifestDirectory))
                        {
                            directoriesWithManifests[Path.GetFileName(workloadManifestDirectory)] = workloadManifestDirectory;
                        }
                    }
                }

                foreach (var workloadManifestDirectory in directoriesWithManifests.Values)
                {
                    if (!IsManifestIdOutdated(workloadManifestDirectory))
                    {
                        yield return workloadManifestDirectory;
                    }
                }
            }
        }

        private bool IsManifestIdOutdated(string workloadManifestDir)
        {
<<<<<<< HEAD
            var manifestId = Path.GetFileName(workloadManifestDir).ToLowerInvariant();
            return _outdatedManifestIds.Contains(manifestId);
        }

        public string GetSdkFeatureBand()
        {
            return _sdkVersionBand;
        }
=======
            var manifestId = Path.GetFileName(workloadManifestDir);
            return _outdatedManifestIds.Contains(manifestId);
        }

>>>>>>> 406c3f8f
    }
}<|MERGE_RESOLUTION|>--- conflicted
+++ resolved
@@ -13,11 +13,7 @@
         private readonly string _sdkRootPath;
         private readonly string _sdkVersionBand;
         private readonly string [] _manifestDirectories;
-<<<<<<< HEAD
-        private static HashSet<string> _outdatedManifestIds = new HashSet<string>() { "microsoft.net.workload.android", "microsoft.net.workload.blazorwebassembly", "microsoft.net.workload.ios",
-=======
         private static HashSet<string> _outdatedManifestIds = new HashSet<string>(StringComparer.OrdinalIgnoreCase) { "microsoft.net.workload.android", "microsoft.net.workload.blazorwebassembly", "microsoft.net.workload.ios",
->>>>>>> 406c3f8f
             "microsoft.net.workload.maccatalyst", "microsoft.net.workload.macos", "microsoft.net.workload.tvos" };
 
         public SdkDirectoryWorkloadManifestProvider(string sdkRootPath, string sdkVersion)
@@ -121,8 +117,7 @@
 
         private bool IsManifestIdOutdated(string workloadManifestDir)
         {
-<<<<<<< HEAD
-            var manifestId = Path.GetFileName(workloadManifestDir).ToLowerInvariant();
+            var manifestId = Path.GetFileName(workloadManifestDir);
             return _outdatedManifestIds.Contains(manifestId);
         }
 
@@ -130,11 +125,5 @@
         {
             return _sdkVersionBand;
         }
-=======
-            var manifestId = Path.GetFileName(workloadManifestDir);
-            return _outdatedManifestIds.Contains(manifestId);
-        }
-
->>>>>>> 406c3f8f
     }
 }