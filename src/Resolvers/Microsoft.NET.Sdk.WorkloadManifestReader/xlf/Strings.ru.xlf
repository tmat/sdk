﻿<?xml version="1.0" encoding="utf-8"?>
<xliff xmlns="urn:oasis:names:tc:xliff:document:1.2" xmlns:xsi="http://www.w3.org/2001/XMLSchema-instance" version="1.2" xsi:schemaLocation="urn:oasis:names:tc:xliff:document:1.2 xliff-core-1.2-transitional.xsd">
  <file datatype="xml" source-language="en" target-language="ru" original="../Strings.resx">
    <body>
      <trans-unit id="ConcreteWorkloadHasNoDescription">
        <source>Workload definition '{0}' is a concrete dev workload but has no description</source>
        <target state="translated">Определение рабочей нагрузки "{0}" является конкретной рабочей нагрузкой разработки, но не имеет описания.</target>
        <note />
      </trans-unit>
      <trans-unit id="ConflictingWorkloadDefinition">
        <source>Workload definition '{0}' in manifest '{1}' [{2}] conflicts with manifest '{3}' [{4}]</source>
        <target state="translated">Определение рабочей нагрузки "{0}" в манифесте "{1}" [{2}] конфликтует с манифестом "{3}" [{4}]</target>
        <note />
      </trans-unit>
      <trans-unit id="ConflictingWorkloadPack">
        <source>Workload pack '{0}' in manifest '{1}' [{2}] conflicts with manifest '{3}' [{4}]</source>
        <target state="translated">Пакет рабочей нагрузки "{0}" в манифесте "{1}" [{2}] конфликтует с манифестом "{3}" [{4}]</target>
        <note />
      </trans-unit>
      <trans-unit id="CyclicWorkloadRedirect">
        <source>Cyclic workload redirect '{0}' in manifest '{1}' [{2}]</source>
        <target state="translated">Циклическое перенаправление рабочей нагрузки "{0}" в манифесте "{1}" [{2}]</target>
        <note />
      </trans-unit>
      <trans-unit id="DuplicateKeyAtOffset">
        <source>Duplicate key '{0}' at offset {1}</source>
        <target state="translated">Повторяющийся ключ "{0}" в смещении {1}</target>
        <note />
      </trans-unit>
      <trans-unit id="DuplicateManifestID">
        <source>Manifest provider {0} returned a duplicate manifest ID '{1}' [{2}] that conflicts with existing manifest [{3}]</source>
        <target state="translated">Поставщик манифеста {0} вернул повторяющийся идентификатор манифеста "{1}" [{2}], который конфликтует с существующим манифестом [{3}]</target>
        <note />
      </trans-unit>
      <trans-unit id="ExpectedBoolAtOffset">
        <source>Expected boolean value at offset {0}</source>
        <target state="translated">Ожидается логическое значение в смещении {0}</target>
        <note />
      </trans-unit>
      <trans-unit id="ExpectedIntegerAtOffset">
        <source>Expected integer value at offset {0}</source>
        <target state="translated">Ожидается целое значение в смещении {0}</target>
        <note />
      </trans-unit>
      <trans-unit id="ExpectedStringAtOffset">
        <source>Expected string value at offset {0}</source>
        <target state="translated">Ожидается строковое значение в смещении {0}</target>
        <note />
      </trans-unit>
      <trans-unit id="ExpectedTokenAtOffset">
        <source>Expected {0} token at offset {1}</source>
        <target state="translated">Ожидается токен {0} в смещении {1}</target>
        <note />
      </trans-unit>
      <trans-unit id="IncompleteDocument">
        <source>Document ended prematurely</source>
        <target state="translated">Документ завершен преждевременно</target>
        <note />
      </trans-unit>
      <trans-unit id="InvalidManifestVersion">
        <source>Invalid version: {0}</source>
        <target state="translated">Недопустимая версия: {0}</target>
        <note />
      </trans-unit>
      <trans-unit id="InvalidVersionForWorkload">
        <source>Error parsing version '{1}' for workload manifest ID '{0}'</source>
        <target state="translated">Ошибка при анализе версии \"{1}\" идентификатора манифеста рабочей нагрузки \"{0}\"</target>
        <note />
      </trans-unit>
      <trans-unit id="ManifestDependencyMissing">
        <source>Did not find workload manifest dependency '{0}' required by manifest '{1}' [{2}]</source>
        <target state="translated">Не найдена зависимость манифеста рабочей нагрузки "{0}", необходимая для манифеста "{1}" [{2}]</target>
        <note />
      </trans-unit>
      <trans-unit id="ManifestDependencyVersionTooLow">
        <source>Workload manifest dependency '{0}' version '{1}' is lower than version '{2}' required by manifest '{3}' [{4}]</source>
        <target state="translated">Зависимость манифеста рабочей нагрузки "{0}" версии "{1}" ниже версии "{2}", необходимой для манифеста "{3}" [{4}]</target>
        <note />
      </trans-unit>
      <trans-unit id="ManifestDoesNotExist">
        <source>No manifest with ID {0} exists.</source>
        <target state="translated">Манифест с идентификатором {0} не существует.</target>
        <note />
      </trans-unit>
      <trans-unit id="ManifestFromInstallStateNotFound">
        <source>Workload manifest {0}, which was specified in {1}, was not found. Running "dotnet workload repair" may resolve this.</source>
        <target state="translated">Не найден манифест рабочей нагрузки {0}, указанный в {1}. Выполнение команды "dotnet workload repair" может устранить эту проблему.</target>
        <note>{Locked="dotnet workload repair"}</note>
      </trans-unit>
      <trans-unit id="ManifestFromWorkloadSetNotFound">
        <source>Workload manifest {0} from workload version {1} was not installed. Running "dotnet workload repair" may resolve this.</source>
        <target state="translated">Манифест рабочей нагрузки {0} из версии рабочей нагрузки {1} не установлен. Выполнение команды "dotnet workload repair" может устранить эту проблему.</target>
        <note>{Locked="dotnet workload repair"}</note>
      </trans-unit>
      <trans-unit id="MissingBaseWorkload">
        <source>Could not find workload '{0}' extended by workload '{1}' in manifest '{2}' [{3}]</source>
        <target state="translated">Не удалось найти рабочую нагрузку "{0}", расширенную рабочей нагрузкой "{1}" в манифесте "{2}" [{3}]</target>
        <note />
      </trans-unit>
      <trans-unit id="MissingOrInvalidManifestVersion">
        <source>Missing or invalid manifest version</source>
        <target state="translated">Версия манифеста отсутствует или недопустима</target>
        <note />
      </trans-unit>
      <trans-unit id="MissingWorkloadPackKind">
        <source>Missing kind for workload pack '{0}'</source>
        <target state="translated">Отсутствует тип для пакета рабочей нагрузки "{0}"</target>
        <note />
      </trans-unit>
      <trans-unit id="MissingWorkloadPackVersion">
        <source>Missing version for workload pack '{0}'</source>
        <target state="translated">Отсутствует версия для пакета рабочей нагрузки "{0}"</target>
        <note />
      </trans-unit>
      <trans-unit id="RedirectWorkloadHasOtherKeys">
        <source>Redirect workload '{0}' has keys other than 'redirect-to'</source>
        <target state="translated">Перенаправление рабочей нагрузки "{0}" содержит ключи, отличные от "redirect-to"</target>
        <note />
      </trans-unit>
<<<<<<< HEAD
=======
      <trans-unit id="ShouldInstallAWorkloadSet">
        <source>Workloads are configured to install and update using workload versions, but none were found. Run "dotnet workload restore" to install a workload version.</source>
        <target state="translated">Рабочие нагрузки настроены на установку и обновление с использованием версий рабочей нагрузки, но они не найдены. Запустите команду "dotnet workload restore", чтобы установить версию рабочей нагрузки.</target>
        <note />
      </trans-unit>
>>>>>>> 0009da14
      <trans-unit id="UnexpectedTokenAtOffset">
        <source>Unexpected token '{0}' at offset {1}</source>
        <target state="translated">Непредвиденный токен "{0}" в смещении {1}</target>
        <note />
      </trans-unit>
      <trans-unit id="UnknownKeyAtOffset">
        <source>Unknown key '{0}' at offset {1}</source>
        <target state="translated">Неизвестный ключ "{0}" в смещении {1}</target>
        <note />
      </trans-unit>
      <trans-unit id="UnknownWorkloadDefinitionKind">
        <source>Unknown workload definition kind '{0}' at offset {1}</source>
        <target state="translated">Неизвестный тип определения рабочей нагрузки "{0}" в смещении {1}</target>
        <note />
      </trans-unit>
      <trans-unit id="UnknownWorkloadPackKind">
        <source>Unknown workload pack kind '{0}' at offset {1}</source>
        <target state="translated">Неизвестный тип пакета рабочей нагрузки "{0}" в смещении {1}</target>
        <note />
      </trans-unit>
      <trans-unit id="UnresolvedWorkloadRedirect">
        <source>Unresolved target '{0}' for workload redirect '{1}' in manifest '{2}' [{3}]</source>
        <target state="translated">Неразрешенный целевой объект "{0}" для перенаправления рабочей нагрузки "{1}" в манифесте "{2}" [{3}]</target>
        <note />
      </trans-unit>
      <trans-unit id="WorkloadVersionFromGlobalJsonNotFound">
        <source>Workload version {0}, which was specified in {1}, was not found. Run "dotnet workload restore" to install this workload version.</source>
        <target state="translated">Версия рабочей нагрузки {0}, указанная в {1}, не найдена. Запустите команду "dotnet workload restore", чтобы установить эту версию рабочей нагрузки.</target>
        <note>{Locked="dotnet workload restore"}</note>
      </trans-unit>
      <trans-unit id="WorkloadVersionFromInstallStateNotFound">
        <source>Workload version {0}, which was specified in {1}, was not found.</source>
        <target state="translated">Не найдена версия рабочей нагрузки {0}, указанная в {1}.</target>
        <note />
      </trans-unit>
      <trans-unit id="WorkloadVersionNotFound">
        <source>Workload version {0} was not found.</source>
        <target state="translated">Версия рабочей нагрузки {0} не найдена.</target>
        <note />
      </trans-unit>
    </body>
  </file>
</xliff><|MERGE_RESOLUTION|>--- conflicted
+++ resolved
@@ -117,14 +117,11 @@
         <target state="translated">Перенаправление рабочей нагрузки "{0}" содержит ключи, отличные от "redirect-to"</target>
         <note />
       </trans-unit>
-<<<<<<< HEAD
-=======
       <trans-unit id="ShouldInstallAWorkloadSet">
         <source>Workloads are configured to install and update using workload versions, but none were found. Run "dotnet workload restore" to install a workload version.</source>
         <target state="translated">Рабочие нагрузки настроены на установку и обновление с использованием версий рабочей нагрузки, но они не найдены. Запустите команду "dotnet workload restore", чтобы установить версию рабочей нагрузки.</target>
         <note />
       </trans-unit>
->>>>>>> 0009da14
       <trans-unit id="UnexpectedTokenAtOffset">
         <source>Unexpected token '{0}' at offset {1}</source>
         <target state="translated">Непредвиденный токен "{0}" в смещении {1}</target>
