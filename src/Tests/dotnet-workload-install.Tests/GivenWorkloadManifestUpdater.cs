// Licensed to the .NET Foundation under one or more agreements.
// The .NET Foundation licenses this file to you under the MIT license.

using System.Runtime.CompilerServices;
using System.Text.Json;
using FluentAssertions.Extensions;
using ManifestReaderTests;
using Microsoft.DotNet.Cli.NuGetPackageDownloader;
using Microsoft.DotNet.ToolPackage;
using Microsoft.DotNet.Workloads.Workload.Install;
using Microsoft.Extensions.EnvironmentAbstractions;
using Microsoft.NET.Sdk.WorkloadManifestReader;
using NuGet.Versioning;

namespace Microsoft.DotNet.Cli.Workload.Install.Tests
{
    public class GivenWorkloadManifestUpdater : SdkTest
    {
        private readonly BufferedReporter _reporter;
        private readonly string _manifestFileName = "WorkloadManifest.json";
        private readonly string _manifestSentinelFileName = ".workloadAdvertisingManifestSentinel";
        private readonly ManifestId[] _installedManifests;

        public GivenWorkloadManifestUpdater(ITestOutputHelper log) : base(log)
        {
            _reporter = new BufferedReporter();
            _installedManifests = new ManifestId[] { new ManifestId("test-manifest-1"), new ManifestId("test-manifest-2"), new ManifestId("test-manifest-3") };
        }

        [Fact]
        public async Task GivenWorkloadManifestUpdateItCanUpdateAdvertisingManifests()
        {
            (var manifestUpdater, var nugetDownloader, _) = GetTestUpdater();

            await manifestUpdater.UpdateAdvertisingManifestsAsync(true);
            nugetDownloader.DownloadCallParams.Should().BeEquivalentTo(GetExpectedDownloadedPackages());
        }

        [Fact]
        public async Task GivenAdvertisingManifestUpdateItUpdatesWhenNoSentinelExists()
        {
            (var manifestUpdater, var nugetDownloader, var sentinelPath) = GetTestUpdater();

            await manifestUpdater.BackgroundUpdateAdvertisingManifestsWhenRequiredAsync();
            nugetDownloader.DownloadCallParams.Should().BeEquivalentTo(GetExpectedDownloadedPackages());
            File.Exists(sentinelPath).Should().BeTrue();
        }

        [Fact]
        public async Task GivenAdvertisingManifestUpdateItUpdatesWhenDue()
        {
            Func<string, string> getEnvironmentVariable = (envVar) => envVar.Equals(EnvironmentVariableNames.WORKLOAD_UPDATE_NOTIFY_INTERVAL_HOURS) ? "0" : string.Empty;
            (var manifestUpdater, var nugetDownloader, var sentinelPath) = GetTestUpdater(getEnvironmentVariable: getEnvironmentVariable);

            File.WriteAllText(sentinelPath, string.Empty);
            var createTime = DateTime.Now;

            await manifestUpdater.BackgroundUpdateAdvertisingManifestsWhenRequiredAsync();

            nugetDownloader.DownloadCallParams.Should().BeEquivalentTo(GetExpectedDownloadedPackages());
            File.Exists(sentinelPath).Should().BeTrue();
            File.GetLastAccessTime(sentinelPath).Should().BeAfter(createTime);
        }

        [Fact]
        public async Task GivenAdvertisingManifestUpdateItDoesNotUpdateWhenNotDue()
        {
            (var manifestUpdater, var nugetDownloader, var sentinelPath) = GetTestUpdater();

            File.Create(sentinelPath);
            var createTime = DateTime.Now;

            await manifestUpdater.BackgroundUpdateAdvertisingManifestsWhenRequiredAsync();
            nugetDownloader.DownloadCallParams.Should().BeEmpty();
            File.GetLastAccessTime(sentinelPath).Should().BeBefore(createTime);
        }

        [Fact]
        public async Task GivenAdvertisingManifestUpdateItHonorsDisablingEnvVar()
        {
            Func<string, string> getEnvironmentVariable = (envVar) => envVar.Equals(EnvironmentVariableNames.WORKLOAD_UPDATE_NOTIFY_DISABLE) ? "true" : string.Empty;
            (var manifestUpdater, var nugetDownloader, _) = GetTestUpdater(getEnvironmentVariable: getEnvironmentVariable);

            await manifestUpdater.BackgroundUpdateAdvertisingManifestsWhenRequiredAsync();
            nugetDownloader.DownloadCallParams.Should().BeEmpty();
        }

        [Fact]
        public void GivenWorkloadManifestUpdateItCanCalculateUpdates()
        {
            var testDir = _testAssetsManager.CreateTestDirectory().Path;
            var featureBand = "6.0.100";
            var dotnetRoot = Path.Combine(testDir, "dotnet");
            var expectedManifestUpdates = new ManifestVersionUpdate[] {
                new ManifestVersionUpdate(new ManifestId("test-manifest-1"), new ManifestVersion("5.0.0"), featureBand, new ManifestVersion("7.0.0"), featureBand),
                new ManifestVersionUpdate(new ManifestId("test-manifest-2"), new ManifestVersion("3.0.0"), featureBand, new ManifestVersion("4.0.0"), featureBand) };
            var expectedManifestNotUpdated = new ManifestId[] { new ManifestId("test-manifest-3"), new ManifestId("test-manifest-4") };

            // Write mock manifests
            var installedManifestDir = Path.Combine(testDir, "dotnet", "sdk-manifests", featureBand);
            var adManifestDir = Path.Combine(testDir, ".dotnet", "sdk-advertising", featureBand);
            Directory.CreateDirectory(installedManifestDir);
            Directory.CreateDirectory(adManifestDir);
            foreach (ManifestVersionUpdate manifestUpdate in expectedManifestUpdates)
            {
                Directory.CreateDirectory(Path.Combine(installedManifestDir, manifestUpdate.ManifestId.ToString()));
                File.WriteAllText(Path.Combine(installedManifestDir, manifestUpdate.ManifestId.ToString(), _manifestFileName), GetManifestContent(manifestUpdate.ExistingVersion));
                Directory.CreateDirectory(Path.Combine(adManifestDir, manifestUpdate.ManifestId.ToString()));
                File.WriteAllText(Path.Combine(adManifestDir, manifestUpdate.ManifestId.ToString(), _manifestFileName), GetManifestContent(manifestUpdate.NewVersion));
            }
            foreach (var manifest in expectedManifestNotUpdated)
            {
                Directory.CreateDirectory(Path.Combine(installedManifestDir, manifest.ToString()));
                File.WriteAllText(Path.Combine(installedManifestDir, manifest.ToString(), _manifestFileName), GetManifestContent(new ManifestVersion("5.0.0")));
                Directory.CreateDirectory(Path.Combine(adManifestDir, manifest.ToString()));
                File.WriteAllText(Path.Combine(adManifestDir, manifest.ToString(), _manifestFileName), GetManifestContent(new ManifestVersion("5.0.0")));
            }

            var manifestDirs = expectedManifestUpdates.Select(manifest => manifest.ManifestId)
                .Concat(expectedManifestNotUpdated)
                .Select(manifest => Path.Combine(installedManifestDir, manifest.ToString(), _manifestFileName))
                .ToArray();
            var workloadManifestProvider = new MockManifestProvider(manifestDirs);
            var nugetDownloader = new MockNuGetPackageDownloader(dotnetRoot);
            var workloadResolver = WorkloadResolver.CreateForTests(workloadManifestProvider, dotnetRoot);
            var installationRepo = new MockInstallationRecordRepository();
            var manifestUpdater = new WorkloadManifestUpdater(_reporter, workloadResolver, nugetDownloader, userProfileDir: Path.Combine(testDir, ".dotnet"), installationRepo, new MockPackWorkloadInstaller());

<<<<<<< HEAD
            var manifestUpdates = manifestUpdater.CalculateManifestUpdates().Select(m => m.manifestUpdate);
=======
            var manifestUpdates = manifestUpdater.CalculateManifestUpdates().Select(m => m.ManifestUpdate);
>>>>>>> 229d5306
            manifestUpdates.Should().BeEquivalentTo(expectedManifestUpdates);
        }


        [Fact]
        public void GivenAdvertisedManifestsItCalculatesCorrectUpdates()
        {
            var testDir = _testAssetsManager.CreateTestDirectory().Path;
            var currentFeatureBand = "6.0.300";
            var dotnetRoot = Path.Combine(testDir, "dotnet");
            var expectedManifestUpdates = new ManifestVersionUpdate[] {
                new ManifestVersionUpdate(new ManifestId("test-manifest-1"), new ManifestVersion("5.0.0"), "6.0.100", new ManifestVersion("7.0.0"), "6.0.100"),
                new ManifestVersionUpdate(new ManifestId("test-manifest-2"), new ManifestVersion("3.0.0"), "6.0.100", new ManifestVersion("4.0.0"), "6.0.300"),
                new ManifestVersionUpdate(new ManifestId("test-manifest-3"), new ManifestVersion("3.0.0"), "6.0.300", new ManifestVersion("4.0.0"), "6.0.300")};
            var expectedManifestNotUpdated = new ManifestId[] { new ManifestId("test-manifest-4") };

            // Write mock manifests
            var adManifestDir = Path.Combine(testDir, ".dotnet", "sdk-advertising", currentFeatureBand);
            Directory.CreateDirectory(adManifestDir);
            foreach (ManifestVersionUpdate manifestUpdate in expectedManifestUpdates)
            {
                var installedManifestDir = Path.Combine(testDir, "dotnet", "sdk-manifests", manifestUpdate.ExistingFeatureBand);
                if (!Directory.Exists(installedManifestDir))
                {
                    Directory.CreateDirectory(installedManifestDir);
                }

                Directory.CreateDirectory(Path.Combine(installedManifestDir, manifestUpdate.ManifestId.ToString()));
                File.WriteAllText(Path.Combine(installedManifestDir, manifestUpdate.ManifestId.ToString(), _manifestFileName), GetManifestContent(manifestUpdate.ExistingVersion));

                var AdManifestPath = Path.Combine(adManifestDir, manifestUpdate.ManifestId.ToString());
                Directory.CreateDirectory(AdManifestPath);
                File.WriteAllText(Path.Combine(AdManifestPath, _manifestFileName), GetManifestContent(manifestUpdate.NewVersion));
                File.WriteAllText(Path.Combine(AdManifestPath, "AdvertisedManifestFeatureBand.txt"), manifestUpdate.NewFeatureBand);

            }
            foreach (var manifest in expectedManifestNotUpdated)
            {
                var installedManifestDir = Path.Combine(testDir, "dotnet", "sdk-manifests", currentFeatureBand);
                if (!Directory.Exists(installedManifestDir))
                {
                    Directory.CreateDirectory(installedManifestDir);
                }

                Directory.CreateDirectory(Path.Combine(installedManifestDir, manifest.ToString()));
                File.WriteAllText(Path.Combine(installedManifestDir, manifest.ToString(), _manifestFileName), GetManifestContent(new ManifestVersion("5.0.0")));

                var AdManifestPath = Path.Combine(adManifestDir, manifest.ToString());
                Directory.CreateDirectory(AdManifestPath);
                File.WriteAllText(Path.Combine(AdManifestPath, _manifestFileName), GetManifestContent(new ManifestVersion("5.0.0")));
                File.WriteAllText(Path.Combine(AdManifestPath, "AdvertisedManifestFeatureBand.txt"), currentFeatureBand);
            }

            var manifestInfo = expectedManifestUpdates.Select(
                    manifest => (manifest.ManifestId.ToString(), Path.Combine(testDir, "dotnet", "sdk-manifests", manifest.ExistingFeatureBand, manifest.ManifestId.ToString(), "WorkloadManifest.json"), manifest.ExistingFeatureBand))
                .Concat(expectedManifestNotUpdated.Select(
                    manifestId => (manifestId.ToString(), Path.Combine(testDir, "dotnet", "sdk-manifests", currentFeatureBand, manifestId.ToString(), "WorkloadManifest.json"), currentFeatureBand)))
                .ToArray();

            var workloadManifestProvider = new MockManifestProvider(manifestInfo)
            {
                SdkFeatureBand = new SdkFeatureBand(currentFeatureBand)
            };
            var nugetDownloader = new MockNuGetPackageDownloader(dotnetRoot);
            var workloadResolver = WorkloadResolver.CreateForTests(workloadManifestProvider, dotnetRoot);
            var installationRepo = new MockInstallationRecordRepository();
            var manifestUpdater = new WorkloadManifestUpdater(_reporter, workloadResolver, nugetDownloader, userProfileDir: Path.Combine(testDir, ".dotnet"), installationRepo, new MockPackWorkloadInstaller());

            var manifestUpdates = manifestUpdater.CalculateManifestUpdates().Select(m => m.ManifestUpdate);
            manifestUpdates.Should().BeEquivalentTo(expectedManifestUpdates);
        }

        [Theory]
        [InlineData(false)]
        [InlineData(true)]
        public async Task ItCanFallbackAndAdvertiseCorrectUpdate(bool useOfflineCache)
        {
            //  Currently installed - 6.0.200 workload manifest
            //  Current SDK - 6.0.300
            //  Run update
            //  Should not find 6.0.300 manifest
            //  Should fall back to 6.0.200 manifest and advertise it

            //  Arrange
            string sdkFeatureBand = "6.0.300";
            var testDir = _testAssetsManager.CreateTestDirectory(identifier: useOfflineCache.ToString()).Path;
            var dotnetRoot = Path.Combine(testDir, "dotnet");
            var installedManifestDir6_0_200 = Path.Combine(dotnetRoot, "sdk-manifests", "6.0.200");
            Directory.CreateDirectory(installedManifestDir6_0_200);
            var adManifestDir = Path.Combine(testDir, ".dotnet", "sdk-advertising", sdkFeatureBand);
            Directory.CreateDirectory(adManifestDir);

            //  Write installed test-manifest with feature band 6.0.200
            string testManifestName = "test-manifest";
            Directory.CreateDirectory(Path.Combine(installedManifestDir6_0_200, testManifestName));
            File.WriteAllText(Path.Combine(installedManifestDir6_0_200, testManifestName, _manifestFileName), GetManifestContent(new ManifestVersion("1.0.0")));

            string manifestPath = Path.Combine(installedManifestDir6_0_200, testManifestName, _manifestFileName);

            var workloadManifestProvider = new MockManifestProvider((testManifestName, manifestPath, "6.0.200"))
            {
                SdkFeatureBand = new SdkFeatureBand(sdkFeatureBand)
            };

            var workloadResolver = WorkloadResolver.CreateForTests(workloadManifestProvider, dotnetRoot);
            var nugetDownloader = new MockNuGetPackageDownloader(dotnetRoot);
            nugetDownloader.PackageIdsToNotFind.Add($"{testManifestName}.Manifest-6.0.300");
            var installationRepo = new MockInstallationRecordRepository();
            var manifestUpdater = new WorkloadManifestUpdater(_reporter, workloadResolver, nugetDownloader, Path.Combine(testDir, ".dotnet"), installationRepo, new MockPackWorkloadInstaller());

            var offlineCacheDir = "";
            if (useOfflineCache)
            {
                offlineCacheDir = Path.Combine(testDir, "offlineCache");
                Directory.CreateDirectory(offlineCacheDir);
                File.Create(Path.Combine(offlineCacheDir, $"{testManifestName}.Manifest-6.0.200.nupkg"));

                await manifestUpdater.UpdateAdvertisingManifestsAsync(includePreviews: true, offlineCache: new DirectoryPath(offlineCacheDir));
            }
            else
            {
                nugetDownloader.PackageIdsToNotFind.Add($"{testManifestName}.Manifest-6.0.300");

                await manifestUpdater.UpdateAdvertisingManifestsAsync(includePreviews: true);

                //  Assert
                //  6.0.300 manifest was requested and then 6.0.200 manifest was requested
                // we can't assert this for the offline cache
                nugetDownloader.DownloadCallParams[0].id.ToString().Should().Be($"{testManifestName}.manifest-6.0.300");
                nugetDownloader.DownloadCallParams[0].version.Should().BeNull();
                nugetDownloader.DownloadCallParams[1].id.ToString().Should().Be($"{testManifestName}.manifest-6.0.200");
                nugetDownloader.DownloadCallParams[1].version.Should().BeNull();
                nugetDownloader.DownloadCallParams.Count.Should().Be(2);

            }

            //  6.0.200 package was written to advertising manifest folder
            var advertisedManifestContents = File.ReadAllText(Path.Combine(adManifestDir, testManifestName, "WorkloadManifest.json"));
            advertisedManifestContents.Should().NotBeEmpty();

            //  AdvertisedManifestFeatureBand.txt file is set to 6.0.200
            var savedFeatureBand = File.ReadAllText(Path.Combine(adManifestDir, testManifestName, "AdvertisedManifestFeatureBand.txt"));
            savedFeatureBand.Should().Be("6.0.200");

            // check that update did not fail
            _reporter.Lines.Should().NotContain(l => l.ToLowerInvariant().Contains("fail"));
            _reporter.Lines.Should().NotContain(string.Format(Workloads.Workload.Install.LocalizableStrings.AdManifestPackageDoesNotExist, testManifestName));

        }

        [Theory]
        [InlineData(false)]
        [InlineData(true)]
        public async Task ItCanFallbackWithNoUpdates(bool useOfflineCache)
        {
            //  Currently installed - none
            //  Current SDK - 6.0.300
            //  Run update
            //  Should not find 6.0.300 manifest
            //  Should not find 6.0.200 manifest
            //  Manifest Updater should give appropriate message

            //  Arrange
            string sdkFeatureBand = "6.0.300";
            var testDir = _testAssetsManager.CreateTestDirectory().Path;
            var dotnetRoot = Path.Combine(testDir, "dotnet");

            var emptyInstalledManifestsDir = Path.Combine(dotnetRoot, "sdk-manifests", "6.0.200");
            Directory.CreateDirectory(emptyInstalledManifestsDir);

            var adManifestDir = Path.Combine(testDir, ".dotnet", "sdk-advertising", sdkFeatureBand);
            Directory.CreateDirectory(adManifestDir);

            string testManifestName = "test-manifest";
            Directory.CreateDirectory(Path.Combine(emptyInstalledManifestsDir, testManifestName));
            File.WriteAllText(Path.Combine(emptyInstalledManifestsDir, testManifestName, _manifestFileName), GetManifestContent(new ManifestVersion("1.0.0")));

            var workloadManifestProvider = new MockManifestProvider((testManifestName, Path.Combine(emptyInstalledManifestsDir, testManifestName, _manifestFileName), "6.0.200"))
            {
                SdkFeatureBand = new SdkFeatureBand(sdkFeatureBand)
            };

            var workloadResolver = WorkloadResolver.CreateForTests(workloadManifestProvider, dotnetRoot);
            var nugetDownloader = new MockNuGetPackageDownloader(dotnetRoot);
            var installationRepo = new MockInstallationRecordRepository();
            var manifestUpdater = new WorkloadManifestUpdater(_reporter, workloadResolver, nugetDownloader, Path.Combine(testDir, ".dotnet"), installationRepo, new MockPackWorkloadInstaller());

            var offlineCacheDir = "";
            if (useOfflineCache)
            {
                offlineCacheDir = Path.Combine(testDir, "offlineCache");
                Directory.CreateDirectory(offlineCacheDir);             // empty dir because it shouldn't find any manifests to update

                await manifestUpdater.UpdateAdvertisingManifestsAsync(includePreviews: true, offlineCache: new DirectoryPath(offlineCacheDir));
            }
            else
            {
                nugetDownloader.PackageIdsToNotFind.Add($"{testManifestName}.Manifest-6.0.300");
                nugetDownloader.PackageIdsToNotFind.Add($"{testManifestName}.Manifest-6.0.200");

                await manifestUpdater.UpdateAdvertisingManifestsAsync(includePreviews: true);

                //  6.0.300 manifest was requested and then 6.0.200 manifest was requested
                // we can't assert this for the offline cache
                nugetDownloader.DownloadCallParams[0].id.ToString().Should().Be($"{testManifestName}.manifest-6.0.300");
                nugetDownloader.DownloadCallParams[0].version.Should().BeNull();
                nugetDownloader.DownloadCallParams[1].id.ToString().Should().Be($"{testManifestName}.manifest-6.0.200");
                nugetDownloader.DownloadCallParams[1].version.Should().BeNull();
                nugetDownloader.DownloadCallParams.Count.Should().Be(2);
            }

            //  Assert
            _reporter.Lines.Should().NotContain(l => l.ToLowerInvariant().Contains("fail"));
            _reporter.Lines.Should().Contain(string.Format(Workloads.Workload.Install.LocalizableStrings.AdManifestPackageDoesNotExist, testManifestName));
        }

        [Theory]
        [InlineData(false)]
        [InlineData(true)]
        public async Task GivenNoUpdatesAreAvailableAndNoRollbackItGivesAppropriateMessage(bool useOfflineCache)
        {
            //  Currently installed - none
            //  Current SDK - 6.0.300
            //  Run update
            //  Should not find 6.0.300 manifest
            //  Should not rollback
            //  Manifest updater should give appropriate message

            //  Arrange
            string sdkFeatureBand = "6.0.300";
            var testDir = _testAssetsManager.CreateTestDirectory().Path;
            var dotnetRoot = Path.Combine(testDir, "dotnet");

            var emptyInstalledManifestsDir = Path.Combine(dotnetRoot, "sdk-manifests", "6.0.300");
            Directory.CreateDirectory(emptyInstalledManifestsDir);

            var adManifestDir = Path.Combine(testDir, ".dotnet", "sdk-advertising", sdkFeatureBand);
            Directory.CreateDirectory(adManifestDir);

            string testManifestName = "test-manifest";
            Directory.CreateDirectory(Path.Combine(emptyInstalledManifestsDir, testManifestName));
            File.WriteAllText(Path.Combine(emptyInstalledManifestsDir, testManifestName, _manifestFileName), GetManifestContent(new ManifestVersion("1.0.0")));

            var workloadManifestProvider = new MockManifestProvider(Path.Combine(emptyInstalledManifestsDir, testManifestName, _manifestFileName))
            {
                SdkFeatureBand = new SdkFeatureBand(sdkFeatureBand)
            };

            var workloadResolver = WorkloadResolver.CreateForTests(workloadManifestProvider, dotnetRoot);
            var nugetDownloader = new MockNuGetPackageDownloader(dotnetRoot);
            var installationRepo = new MockInstallationRecordRepository();
            var manifestUpdater = new WorkloadManifestUpdater(_reporter, workloadResolver, nugetDownloader, Path.Combine(testDir, ".dotnet"), installationRepo, new MockPackWorkloadInstaller());

            var offlineCacheDir = "";
            if (useOfflineCache)
            {
                offlineCacheDir = Path.Combine(testDir, "offlineCache");
                Directory.CreateDirectory(offlineCacheDir);             // empty dir because it shouldn't find any manifests to update

                await manifestUpdater.UpdateAdvertisingManifestsAsync(includePreviews: true, offlineCache: new DirectoryPath(offlineCacheDir));
            }
            else
            {
                nugetDownloader.PackageIdsToNotFind.Add($"{testManifestName}.Manifest-6.0.300");

                await manifestUpdater.UpdateAdvertisingManifestsAsync(includePreviews: true);


                // only 6.0.300 manifest was requested
                // we can't assert this for the offline cache
                nugetDownloader.DownloadCallParams[0].id.ToString().Should().Be($"{testManifestName}.manifest-6.0.300");
                nugetDownloader.DownloadCallParams[0].version.Should().BeNull();
            }

            //  Assert
            //  Check nothing was written to advertising manifest folder
            Directory.GetFiles(adManifestDir).Should().BeEmpty();

            _reporter.Lines.Should().NotContain(l => l.ToLowerInvariant().Contains("fail"));
            _reporter.Lines.Should().Contain(string.Format(Workloads.Workload.Install.LocalizableStrings.AdManifestPackageDoesNotExist, testManifestName));
        }

        [Fact]
        public void GivenWorkloadManifestRollbackItCanCalculateUpdates()
        {
            var testDir = _testAssetsManager.CreateTestDirectory().Path;
            var currentFeatureBand = "6.0.100";
            var dotnetRoot = Path.Combine(testDir, "dotnet");
            var expectedManifestUpdates = new ManifestVersionUpdate[] {
                new ManifestVersionUpdate(new ManifestId("test-manifest-1"), new ManifestVersion("5.0.0"), currentFeatureBand, new ManifestVersion("4.0.0"), currentFeatureBand),
                new ManifestVersionUpdate(new ManifestId("test-manifest-2"), new ManifestVersion("3.0.0"), currentFeatureBand, new ManifestVersion("2.0.0"), currentFeatureBand) };

            // Write mock manifests
            var installedManifestDir = Path.Combine(testDir, "dotnet", "sdk-manifests", currentFeatureBand);
            var adManifestDir = Path.Combine(testDir, ".dotnet", "sdk-advertising", currentFeatureBand);
            Directory.CreateDirectory(installedManifestDir);
            Directory.CreateDirectory(adManifestDir);
            foreach (var manifestUpdate in expectedManifestUpdates)
            {
                Directory.CreateDirectory(Path.Combine(installedManifestDir, manifestUpdate.ManifestId.ToString()));
                File.WriteAllText(Path.Combine(installedManifestDir, manifestUpdate.ManifestId.ToString(), _manifestFileName), GetManifestContent(manifestUpdate.ExistingVersion));
            }

            var rollbackDefContent = JsonSerializer.Serialize(new Dictionary<string, string>() { { "test-manifest-1", "4.0.0" }, { "test-manifest-2", "2.0.0" } });
            var rollbackDefPath = Path.Combine(testDir, "testRollbackDef.txt");
            File.WriteAllText(rollbackDefPath, rollbackDefContent);

            var manifestDirs = expectedManifestUpdates.Select(manifest => manifest.ManifestId)
                .Select(manifest => Path.Combine(installedManifestDir, manifest.ToString(), _manifestFileName))
                .ToArray();
            var workloadManifestProvider = new MockManifestProvider(manifestDirs);
            var nugetDownloader = new MockNuGetPackageDownloader(dotnetRoot);
            var workloadResolver = WorkloadResolver.CreateForTests(workloadManifestProvider, dotnetRoot);
            var installationRepo = new MockInstallationRecordRepository();
            var manifestUpdater = new WorkloadManifestUpdater(_reporter, workloadResolver, nugetDownloader, testDir, installationRepo, new MockPackWorkloadInstaller());

            var manifestUpdates = manifestUpdater.CalculateManifestRollbacks(rollbackDefPath);
            manifestUpdates.Should().BeEquivalentTo(expectedManifestUpdates);
        }

        [Fact]
        public void GivenFromRollbackDefinitionItErrorsOnInstalledExtraneousManifestId()
        {
            var testDir = _testAssetsManager.CreateTestDirectory().Path;
            var featureBand = "6.0.100";
            var dotnetRoot = Path.Combine(testDir, "dotnet");
            var expectedManifestUpdates = new (ManifestId, ManifestVersion, ManifestVersion)[] {
                (new ManifestId("test-manifest-1"), new ManifestVersion("5.0.0"), new ManifestVersion("4.0.0")),
                (new ManifestId("test-manifest-2"), new ManifestVersion("3.0.0"), new ManifestVersion("2.0.0")) };

            // Write mock manifests
            var installedManifestDir = Path.Combine(testDir, "dotnet", "sdk-manifests", featureBand);
            var adManifestDir = Path.Combine(testDir, ".dotnet", "sdk-advertising", featureBand);
            Directory.CreateDirectory(installedManifestDir);
            Directory.CreateDirectory(adManifestDir);
            foreach ((var manifestId, var existingVersion, _) in expectedManifestUpdates)
            {
                Directory.CreateDirectory(Path.Combine(installedManifestDir, manifestId.ToString()));
                File.WriteAllText(Path.Combine(installedManifestDir, manifestId.ToString(), _manifestFileName), GetManifestContent(existingVersion));
            }

            // Write extraneous manifest that the rollback definition will not have
            Directory.CreateDirectory(Path.Combine(installedManifestDir, "test-manifest-3"));
            File.WriteAllText(Path.Combine(installedManifestDir, "test-manifest-3", _manifestFileName), GetManifestContent(new ManifestVersion("1.0.0")));

            var rollbackDefContent = JsonSerializer.Serialize(new Dictionary<string, string>() { { "test-manifest-1", "4.0.0" }, { "test-manifest-2", "2.0.0" } });
            var rollbackDefPath = Path.Combine(testDir, "testRollbackDef.txt");
            File.WriteAllText(rollbackDefPath, rollbackDefContent);

            var manifestDirs = expectedManifestUpdates.Select(manifest => manifest.Item1)
                .Append(new ManifestId("test-manifest-3"))
                .Select(manifest => Path.Combine(installedManifestDir, manifest.ToString(), _manifestFileName))
                .ToArray();
            var workloadManifestProvider = new MockManifestProvider(manifestDirs);
            var nugetDownloader = new MockNuGetPackageDownloader(dotnetRoot);
            var workloadResolver = WorkloadResolver.CreateForTests(new MockManifestProvider(Array.Empty<string>()), dotnetRoot);
            var installationRepo = new MockInstallationRecordRepository();
            var manifestUpdater = new WorkloadManifestUpdater(_reporter, workloadResolver, nugetDownloader, testDir, installationRepo, new MockPackWorkloadInstaller());

            manifestUpdater.CalculateManifestRollbacks(rollbackDefPath);
            string.Join(" ", _reporter.Lines).Should().Contain(rollbackDefPath);
        }

        [Fact]
        public void GivenFromRollbackDefinitionItErrorsOnExtraneousManifestIdInRollbackDefinition()
        {
            var testDir = _testAssetsManager.CreateTestDirectory().Path;
            var featureBand = "6.0.100";
            var dotnetRoot = Path.Combine(testDir, "dotnet");
            var expectedManifestUpdates = new (ManifestId, ManifestVersion, ManifestVersion)[] {
                (new ManifestId("test-manifest-1"), new ManifestVersion("5.0.0"), new ManifestVersion("4.0.0")),
                (new ManifestId("test-manifest-2"), new ManifestVersion("3.0.0"), new ManifestVersion("2.0.0")) };

            // Write mock manifests
            var installedManifestDir = Path.Combine(testDir, "dotnet", "sdk-manifests", featureBand);
            var adManifestDir = Path.Combine(testDir, ".dotnet", "sdk-advertising", featureBand);
            Directory.CreateDirectory(installedManifestDir);
            Directory.CreateDirectory(adManifestDir);
            foreach ((var manifestId, var existingVersion, _) in expectedManifestUpdates)
            {
                Directory.CreateDirectory(Path.Combine(installedManifestDir, manifestId.ToString()));
                File.WriteAllText(Path.Combine(installedManifestDir, manifestId.ToString(), _manifestFileName), GetManifestContent(existingVersion));
            }

            var rollbackDefContent = JsonSerializer.Serialize(new Dictionary<string, string>() {
                { "test-manifest-1", "4.0.0" },
                { "test-manifest-2", "2.0.0" },
                { "test-manifest-3", "1.0.0" } // This manifest is not installed, should cause an error
            });
            var rollbackDefPath = Path.Combine(testDir, "testRollbackDef.txt");
            File.WriteAllText(rollbackDefPath, rollbackDefContent);

            var manifestDirs = expectedManifestUpdates.Select(manifest => manifest.Item1)
                .Select(manifest => Path.Combine(installedManifestDir, manifest.ToString(), _manifestFileName))
                .ToArray();
            var workloadManifestProvider = new MockManifestProvider(manifestDirs);
            var nugetDownloader = new MockNuGetPackageDownloader(dotnetRoot);
            var workloadResolver = WorkloadResolver.CreateForTests(new MockManifestProvider(Array.Empty<string>()), dotnetRoot);
            var installationRepo = new MockInstallationRecordRepository();
            var manifestUpdater = new WorkloadManifestUpdater(_reporter, workloadResolver, nugetDownloader, testDir, installationRepo, new MockPackWorkloadInstaller());

            manifestUpdater.CalculateManifestRollbacks(rollbackDefPath);
            string.Join(" ", _reporter.Lines).Should().Contain(rollbackDefPath);
        }

        [Fact]
        public async Task GivenWorkloadManifestUpdateItChoosesHighestManifestVersionInCache()
        {
            var manifestId = "mock-manifest";
            var testDir = _testAssetsManager.CreateTestDirectory().Path;
            var featureBand = "6.0.100";
            var dotnetRoot = Path.Combine(testDir, "dotnet");

            // Write mock manifest
            var installedManifestDir = Path.Combine(testDir, "dotnet", "sdk-manifests", featureBand);
            var adManifestDir = Path.Combine(testDir, ".dotnet", "sdk-advertising", featureBand);
            Directory.CreateDirectory(adManifestDir);
            Directory.CreateDirectory(Path.Combine(installedManifestDir, manifestId));
            File.WriteAllText(Path.Combine(installedManifestDir, manifestId, _manifestFileName), GetManifestContent(new ManifestVersion("1.0.0")));

            // Write multiple manifest packages to the offline cache
            var offlineCache = Path.Combine(testDir, "cache");
            Directory.CreateDirectory(offlineCache);
            File.Create(Path.Combine(offlineCache, $"{manifestId}.manifest-{featureBand}.2.0.0.nupkg"));
            File.Create(Path.Combine(offlineCache, $"{manifestId}.manifest-{featureBand}.3.0.0.nupkg"));

            var workloadManifestProvider = new MockManifestProvider(new string[] { Path.Combine(installedManifestDir, manifestId, _manifestFileName) });
            var nugetDownloader = new MockNuGetPackageDownloader(dotnetRoot);
            var workloadResolver = WorkloadResolver.CreateForTests(workloadManifestProvider, dotnetRoot);
            var installationRepo = new MockInstallationRecordRepository();
            var installer = new MockPackWorkloadInstaller();
<<<<<<< HEAD
            var manifestUpdater = new WorkloadManifestUpdater(_reporter, workloadResolver, nugetDownloader, testDir, testDir, installationRepo, installer);
            await manifestUpdater.UpdateAdvertisingManifestsAsync(false, new DirectoryPath(offlineCache));
=======
            var manifestUpdater = new WorkloadManifestUpdater(_reporter, workloadResolver, nugetDownloader, testDir, installationRepo, installer);
            manifestUpdater.UpdateAdvertisingManifestsAsync(false, new DirectoryPath(offlineCache)).Wait();
>>>>>>> 229d5306

            // We should have chosen the higher version manifest package to install/ extract
            installer.ExtractCallParams.Count().Should().Be(1);
            installer.ExtractCallParams[0].Item1.Should().Be(Path.Combine(offlineCache, $"{manifestId}.manifest-{featureBand}.3.0.0.nupkg"));
        }

        [Theory]
        [InlineData("build", true)]
        [InlineData("publish", true)]
        [InlineData("run", false)]
        public void GivenWorkloadsAreOutOfDateUpdatesAreAdvertisedOnRestoringCommands(string commandName, bool shouldShowUpdateNotification)
        {
            var testInstance = _testAssetsManager.CopyTestAsset("HelloWorld", identifier: commandName)
                .WithSource()
                .Restore(Log);
            var sdkFeatureBand = new SdkFeatureBand(TestContext.Current.ToolsetUnderTest.SdkVersion);
            // Write fake updates file
            Directory.CreateDirectory(Path.Combine(testInstance.Path, ".dotnet"));
            File.WriteAllText(Path.Combine(testInstance.Path, ".dotnet", $".workloadAdvertisingUpdates{sdkFeatureBand}"), @"[""maui""]");
            // Don't check for updates again and overwrite our existing updates file
            File.WriteAllText(Path.Combine(testInstance.Path, ".dotnet", $".workloadAdvertisingManifestSentinel{sdkFeatureBand}"), string.Empty);

            var command = new DotnetCommand(Log);
            var commandResult = command
                .WithEnvironmentVariable("DOTNET_CLI_HOME", testInstance.Path)
                .WithWorkingDirectory(testInstance.Path)
                .Execute(commandName);

            commandResult
                .Should()
                .Pass();

            if (shouldShowUpdateNotification)
            {
                commandResult
                    .Should()
                    .HaveStdOutContaining(Workloads.Workload.Install.LocalizableStrings.WorkloadUpdatesAvailable);
            }
            else
            {
                commandResult
                    .Should()
                    .NotHaveStdOutContaining(Workloads.Workload.Install.LocalizableStrings.WorkloadUpdatesAvailable);
            }

        }

        [Fact]
        public void WorkloadUpdatesForDifferentBandAreNotAdvertised()
        {
            var testInstance = _testAssetsManager.CopyTestAsset("HelloWorld")
                .WithSource()
                .Restore(Log);
            var sdkFeatureBand = new SdkFeatureBand(TestContext.Current.ToolsetUnderTest.SdkVersion);
            // Write fake updates file
            Directory.CreateDirectory(Path.Combine(testInstance.Path, ".dotnet"));
            File.WriteAllText(Path.Combine(testInstance.Path, ".dotnet", $".workloadAdvertisingUpdates6.0.100"), @"[""maui""]");
            // Don't check for updates again and overwrite our existing updates file
            File.WriteAllText(Path.Combine(testInstance.Path, ".dotnet", ".workloadAdvertisingManifestSentinel" + sdkFeatureBand.ToString()), string.Empty);

            var command = new DotnetCommand(Log);
            var commandResult = command
                .WithEnvironmentVariable("DOTNET_CLI_HOME", testInstance.Path)
                .WithWorkingDirectory(testInstance.Path)
                .Execute("build");

            commandResult
                .Should()
                .Pass();

            commandResult
                .Should()
                .NotHaveStdOutContaining(Workloads.Workload.Install.LocalizableStrings.WorkloadUpdatesAvailable);



        }

        [Fact]
        public async Task TestSideBySideUpdateChecks()
        {
            // this test checks that different version bands don't interfere with each other's update check timers
            var testDir = _testAssetsManager.CreateTestDirectory().Path;

            (var updater1, var downloader1, var sentinelPath1) = GetTestUpdater(testDir: testDir, featureBand: "6.0.100");
            (var updater2, var downloader2, var sentinelPath2) = GetTestUpdater(testDir: testDir, featureBand: "6.0.200");

            await updater1.BackgroundUpdateAdvertisingManifestsWhenRequiredAsync();
            File.Exists(sentinelPath2).Should().BeFalse();

            downloader1.DownloadCallParams.Should().BeEquivalentTo(GetExpectedDownloadedPackages("6.0.100"));

            await updater2.BackgroundUpdateAdvertisingManifestsWhenRequiredAsync();
            File.Exists(sentinelPath2).Should().BeTrue();
            downloader2.DownloadCallParams.Should().BeEquivalentTo(GetExpectedDownloadedPackages("6.0.200"));
            var updateTime2 = DateTime.Now;

            downloader1.DownloadCallParams.Clear();
            await updater1.BackgroundUpdateAdvertisingManifestsWhenRequiredAsync();
            downloader1.DownloadCallParams.Should().BeEmpty();
            File.GetLastAccessTime(sentinelPath1).Should().BeBefore(updateTime2);

            downloader2.DownloadCallParams.Clear();
            await updater2.BackgroundUpdateAdvertisingManifestsWhenRequiredAsync();
            // var updateTime1 = DateTime.Now;
            downloader2.DownloadCallParams.Should().BeEmpty();
            File.GetLastAccessTime(sentinelPath2).Should().BeCloseTo(updateTime2, 1.Seconds());
        }

        private List<(PackageId, NuGetVersion, DirectoryPath?, PackageSourceLocation)> GetExpectedDownloadedPackages(string sdkFeatureBand = "6.0.100")
        {
            var expectedDownloadedPackages = _installedManifests
                .Select(id => ((PackageId, NuGetVersion, DirectoryPath?, PackageSourceLocation))(new PackageId($"{id}.manifest-{sdkFeatureBand}"), null, null, null)).ToList();
            return expectedDownloadedPackages;
        }

        private (WorkloadManifestUpdater, MockNuGetPackageDownloader, string) GetTestUpdater([CallerMemberName] string testName = "", Func<string, string> getEnvironmentVariable = null)
        {
            var testDir = _testAssetsManager.CreateTestDirectory(testName: testName).Path;

            var featureBand = "6.0.100";

            return GetTestUpdater(testDir, featureBand, testName, getEnvironmentVariable);
        }

        private (WorkloadManifestUpdater, MockNuGetPackageDownloader, string) GetTestUpdater(string testDir, string featureBand, [CallerMemberName] string testName = "", Func<string, string> getEnvironmentVariable = null)
        {
            var dotnetRoot = Path.Combine(testDir, "dotnet");

            // Write mock manifests
            var installedManifestDir = Path.Combine(testDir, "dotnet", "sdk-manifests", featureBand);
            var adManifestDir = Path.Combine(testDir, ".dotnet", "sdk-advertising", featureBand);
            Directory.CreateDirectory(installedManifestDir);
            Directory.CreateDirectory(adManifestDir);
            foreach (var manifest in _installedManifests)
            {
                Directory.CreateDirectory(Path.Combine(installedManifestDir, manifest.ToString()));
                File.WriteAllText(Path.Combine(installedManifestDir, manifest.ToString(), _manifestFileName), GetManifestContent(new ManifestVersion("1.0.0")));
            }

            var manifestDirs = _installedManifests
                .Select(manifest => Path.Combine(installedManifestDir, manifest.ToString(), _manifestFileName))
                .ToArray();
            var workloadManifestProvider = new MockManifestProvider(manifestDirs)
            {
                SdkFeatureBand = new SdkFeatureBand(featureBand),
            };
            var workloadResolver = WorkloadResolver.CreateForTests(workloadManifestProvider, dotnetRoot);
            var nugetDownloader = new MockNuGetPackageDownloader(dotnetRoot);
            var installationRepo = new MockInstallationRecordRepository();
            var manifestUpdater = new WorkloadManifestUpdater(_reporter, workloadResolver, nugetDownloader, testDir, installationRepo, new MockPackWorkloadInstaller(), getEnvironmentVariable: getEnvironmentVariable);

            var sentinelPath = Path.Combine(testDir, _manifestSentinelFileName + featureBand);
            return (manifestUpdater, nugetDownloader, sentinelPath);
        }

        internal static string GetManifestContent(ManifestVersion version)
        {
            return $@"{{
  ""version"": ""{version.ToString()}"",
  ""workloads"": {{
    }}
  }},
  ""packs"": {{
  }}
}}";
        }
    }
}<|MERGE_RESOLUTION|>--- conflicted
+++ resolved
@@ -126,11 +126,7 @@
             var installationRepo = new MockInstallationRecordRepository();
             var manifestUpdater = new WorkloadManifestUpdater(_reporter, workloadResolver, nugetDownloader, userProfileDir: Path.Combine(testDir, ".dotnet"), installationRepo, new MockPackWorkloadInstaller());
 
-<<<<<<< HEAD
             var manifestUpdates = manifestUpdater.CalculateManifestUpdates().Select(m => m.manifestUpdate);
-=======
-            var manifestUpdates = manifestUpdater.CalculateManifestUpdates().Select(m => m.ManifestUpdate);
->>>>>>> 229d5306
             manifestUpdates.Should().BeEquivalentTo(expectedManifestUpdates);
         }
 
@@ -562,13 +558,8 @@
             var workloadResolver = WorkloadResolver.CreateForTests(workloadManifestProvider, dotnetRoot);
             var installationRepo = new MockInstallationRecordRepository();
             var installer = new MockPackWorkloadInstaller();
-<<<<<<< HEAD
-            var manifestUpdater = new WorkloadManifestUpdater(_reporter, workloadResolver, nugetDownloader, testDir, testDir, installationRepo, installer);
+            var manifestUpdater = new WorkloadManifestUpdater(_reporter, workloadResolver, nugetDownloader, testDir, installationRepo, installer);
             await manifestUpdater.UpdateAdvertisingManifestsAsync(false, new DirectoryPath(offlineCache));
-=======
-            var manifestUpdater = new WorkloadManifestUpdater(_reporter, workloadResolver, nugetDownloader, testDir, installationRepo, installer);
-            manifestUpdater.UpdateAdvertisingManifestsAsync(false, new DirectoryPath(offlineCache)).Wait();
->>>>>>> 229d5306
 
             // We should have chosen the higher version manifest package to install/ extract
             installer.ExtractCallParams.Count().Should().Be(1);
