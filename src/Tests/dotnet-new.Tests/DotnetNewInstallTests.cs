--- conflicted
+++ resolved
@@ -570,11 +570,7 @@
                 .ExitWith(0)
                 .And.NotHaveStdErr()
                 .And.HaveStdOutContaining($"Error: Failed to load template from {invalidTemplatePath}")
-<<<<<<< HEAD
-                .And.HaveStdOutContaining($"The template root is outside the specified install source location.")
-=======
                 .And.HaveStdOutContaining($"Details: The template root is outside the specified install source location.")
->>>>>>> 10d7bb2c
                 .And.HaveStdOutContaining($"No templates were found in the package {invalidTemplatePath}.");
         }
 
