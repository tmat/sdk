--- conflicted
+++ resolved
@@ -554,10 +554,6 @@
                .WithSource()
                .WithTargetFramework(ToolsetInfo.CurrentTargetFramework);
 
-<<<<<<< HEAD
-            new DotnetPublishCommand(Log, helloWorldAsset.TestRoot)
-            .Execute("-f", "net7.0")
-=======
             new BuildCommand(helloWorldAsset)
            .Execute()
            .Should()
@@ -567,7 +563,6 @@
 
             publishCommand
             .Execute("-f", ToolsetInfo.CurrentTargetFramework)
->>>>>>> b3fdf302
             .Should()
             .Pass().And.NotHaveStdErr();
         }
