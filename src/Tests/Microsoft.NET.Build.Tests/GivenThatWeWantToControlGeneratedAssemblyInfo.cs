// Copyright (c) .NET Foundation and contributors. All rights reserved.
// Licensed under the MIT license. See LICENSE file in the project root for full license information.

using System.Collections.Generic;
using System.Linq;
using System.IO;
using Microsoft.NET.TestFramework;
using Microsoft.NET.TestFramework.Assertions;
using Microsoft.NET.TestFramework.Commands;
using Xunit;
using FluentAssertions;
using System.Runtime.InteropServices;
using Xunit.Abstractions;
using Microsoft.NET.TestFramework.ProjectConstruction;
using System.Xml.Linq;
using Xunit.Sdk;

namespace Microsoft.NET.Build.Tests
{
    public class GivenThatWeWantToControlGeneratedAssemblyInfo : SdkTest
    {
        public GivenThatWeWantToControlGeneratedAssemblyInfo(ITestOutputHelper log) : base(log)
        {
        }

        [Theory]
        [InlineData("AssemblyInformationVersionAttribute")]
        [InlineData("AssemblyFileVersionAttribute")]
        [InlineData("AssemblyVersionAttribute")]
        [InlineData("AssemblyCompanyAttribute")]
        [InlineData("AssemblyConfigurationAttribute")]
        [InlineData("AssemblyCopyrightAttribute")]
        [InlineData("AssemblyDescriptionAttribute")]
        [InlineData("AssemblyTitleAttribute")]
        [InlineData("NeutralResourcesLanguageAttribute")]
        [InlineData("All")]
        public void It_respects_opt_outs(string attributeToOptOut)
        {
            var testAsset = _testAssetsManager
                .CopyTestAsset("HelloWorld", identifier: Path.DirectorySeparatorChar + attributeToOptOut)
                .WithSource();

            var buildCommand = new BuildCommand(Log, testAsset.TestRoot);
            buildCommand
                .Execute(
                    "/p:Version=1.2.3-beta",
                    "/p:FileVersion=4.5.6.7",
                    "/p:AssemblyVersion=8.9.10.11",
                    "/p:Company=TestCompany",
                    "/p:Configuration=Release",
                    "/p:Copyright=TestCopyright",
                    "/p:Description=TestDescription",
                    "/p:Product=TestProduct",
                    "/p:AssemblyTitle=TestTitle",
                    "/p:NeutralLanguage=fr",
                    attributeToOptOut == "All" ?
                        "/p:GenerateAssemblyInfo=false" :
                        $"/p:Generate{attributeToOptOut}=false"
                    )
                .Should()
                .Pass();

            var expectedInfo = new SortedDictionary<string, string>
            {
                { "AssemblyInformationalVersionAttribute", "1.2.3-beta" },
                { "AssemblyFileVersionAttribute", "4.5.6.7" },
                { "AssemblyVersionAttribute", "8.9.10.11" },
                { "AssemblyCompanyAttribute", "TestCompany" },
                { "AssemblyConfigurationAttribute", "Release" },
                { "AssemblyCopyrightAttribute", "TestCopyright" },
                { "AssemblyDescriptionAttribute", "TestDescription" },
                { "AssemblyProductAttribute", "TestProduct" },
                { "AssemblyTitleAttribute", "TestTitle" },
                { "NeutralResourcesLanguageAttribute", "fr" },
            };

            if (attributeToOptOut == "All")
            {
                expectedInfo.Clear();
            }
            else
            {
                expectedInfo.Remove(attributeToOptOut);
            }

            expectedInfo.Add("TargetFrameworkAttribute", ".NETCoreApp,Version=v2.1");

            var assemblyPath = Path.Combine(buildCommand.GetOutputDirectory("netcoreapp2.1", "Release").FullName, "HelloWorld.dll");
            var actualInfo = AssemblyInfo.Get(assemblyPath);

            actualInfo.Should().Equal(expectedInfo);
        }

        [Fact]
        public void It_does_not_include_source_revision_id_if_initialize_source_control_target_not_available()
        {
            TestProject testProject = new TestProject()
            {
                Name = "ProjectWithSourceRevisionId",
                IsSdkProject = true,
                TargetFrameworks = "netcoreapp2.0",
            };

            var testAsset = _testAssetsManager.CreateTestProject(testProject);

            var command = new GetValuesCommand(Log, Path.Combine(testAsset.TestRoot, testProject.Name), testProject.TargetFrameworks, valueName: "InformationalVersion");
            command.Execute().Should().Pass();

            command.GetValues().ShouldBeEquivalentTo(new[] { "1.0.0" });
        }

        [Fact]
        public void It_does_not_include_source_revision_id_if_source_revision_id_not_set()
        {
            TestProject testProject = new TestProject()
            {
                Name = "ProjectWithSourceRevisionId",
                IsSdkProject = true,
                TargetFrameworks = "netcoreapp2.0",
            };

            var testAsset = _testAssetsManager.CreateTestProject(testProject)
                .WithProjectChanges((path, project) =>
                {
                    var ns = project.Root.Name.Namespace;

                    project.Root.Add(
                        new XElement(ns + "Target",
                            new XAttribute("Name", "InitializeSourceControlInformation"),
                            new XElement(ns + "PropertyGroup",
                                new XElement("SourceRevisionId", ""))));

                    project.Root.Add(
                        new XElement(ns + "PropertyGroup",
                            new XElement("SourceControlInformationFeatureSupported", "true")));
                });

            var command = new GetValuesCommand(Log, Path.Combine(testAsset.TestRoot, testProject.Name), testProject.TargetFrameworks, valueName: "InformationalVersion");
            command.Execute().Should().Pass();

            command.GetValues().ShouldBeEquivalentTo(new[] { "1.0.0" });
        }

        [Fact]
        public void It_does_not_include_source_revision_id_if_disabled()
        {
            TestProject testProject = new TestProject()
            {
                Name = "ProjectWithSourceRevisionId",
                IsSdkProject = true,
                TargetFrameworks = "netcoreapp2.0",
            };

            var testAsset = _testAssetsManager.CreateTestProject(testProject)
                .WithProjectChanges((path, project) =>
                {
                    var ns = project.Root.Name.Namespace;

                    project.Root.Add(
                        new XElement(ns + "Target",
                            new XAttribute("Name", "InitializeSourceControlInformation"),
                            new XElement(ns + "PropertyGroup",
                                new XElement("SourceRevisionId", "xyz"))));

                    project.Root.Add(
                        new XElement(ns + "PropertyGroup",
                            new XElement("SourceControlInformationFeatureSupported", "true"),
                            new XElement("IncludeSourceRevisionInInformationalVersion", "false")));
                });

            var command = new GetValuesCommand(Log, Path.Combine(testAsset.TestRoot, testProject.Name), testProject.TargetFrameworks, valueName: "InformationalVersion");
            command.Execute().Should().Pass();

            command.GetValues().ShouldBeEquivalentTo(new[] { "1.0.0" });
        }

        [Fact]
        public void It_includes_source_revision_id_if_available__version_without_plus()
        {
            TestProject testProject = new TestProject()
            {
                Name = "ProjectWithSourceRevisionId",
                IsSdkProject = true,
                TargetFrameworks = "netcoreapp2.0",
            };

            var testAsset = _testAssetsManager.CreateTestProject(testProject)
                .WithProjectChanges((path, project) =>
                {
                    var ns = project.Root.Name.Namespace;

                    project.Root.Add(
                        new XElement(ns + "Target",
                            new XAttribute("Name", "_SetSourceRevisionId"),
                            new XAttribute("BeforeTargets", "InitializeSourceControlInformation"),
                            new XElement(ns + "PropertyGroup",
                                new XElement("SourceRevisionId", "xyz"))));

                    project.Root.Add(
                        new XElement(ns + "Target",
                            new XAttribute("Name", "InitializeSourceControlInformation")));

                    project.Root.Add(
                        new XElement(ns + "PropertyGroup",
                            new XElement("SourceControlInformationFeatureSupported", "true")));
                });

            var command = new GetValuesCommand(Log, Path.Combine(testAsset.TestRoot, testProject.Name), testProject.TargetFrameworks, valueName: "InformationalVersion");
            command.Execute().Should().Pass();

            command.GetValues().ShouldBeEquivalentTo(new[] { "1.0.0+xyz" });
        }

        [Fact]
        public void It_includes_source_revision_id_if_available__version_with_plus()
        {
            TestProject testProject = new TestProject()
            {
                Name = "ProjectWithSourceRevisionId",
                IsSdkProject = true,
                TargetFrameworks = "netcoreapp2.0",
            };

            var testAsset = _testAssetsManager.CreateTestProject(testProject)
                .WithProjectChanges((path, project) =>
                {
                    var ns = project.Root.Name.Namespace;

                    project.Root.Add(
                        new XElement(ns + "Target",
                            new XAttribute("Name", "_SetSourceRevisionId"),
                            new XAttribute("BeforeTargets", "InitializeSourceControlInformation"),
                            new XElement(ns + "PropertyGroup",
                                new XElement("SourceRevisionId", "xyz"))));

                    project.Root.Add(
                        new XElement(ns + "Target",
                            new XAttribute("Name", "InitializeSourceControlInformation")));

                    project.Root.Add(
                        new XElement(ns + "PropertyGroup",
                            new XElement("SourceControlInformationFeatureSupported", "true"),
                            new XElement("InformationalVersion", "1.2.3+abc")));
                });

            var command = new GetValuesCommand(Log, Path.Combine(testAsset.TestRoot, testProject.Name), testProject.TargetFrameworks, valueName: "InformationalVersion");
            command.Execute().Should().Pass();

            command.GetValues().ShouldBeEquivalentTo(new[] { "1.2.3+abc.xyz" });
        }

        [WindowsOnlyTheory]
        [InlineData("netcoreapp2.1")]
        [InlineData("net45")]
        public void It_respects_version_prefix(string targetFramework)
        {
            if (targetFramework == "net45")
            {
                return;
            }

            var testAsset = _testAssetsManager
                .CopyTestAsset("HelloWorld", identifier: targetFramework)
                .WithSource();

            var buildCommand = new BuildCommand(Log, testAsset.TestRoot);
            buildCommand
                .Execute($"/p:OutputType=Library", $"/p:TargetFramework={targetFramework}", $"/p:VersionPrefix=1.2.3")
                .Should()
                .Pass();

            var assemblyPath = Path.Combine(buildCommand.GetOutputDirectory(targetFramework).FullName, "HelloWorld.dll");
            var info = AssemblyInfo.Get(assemblyPath);

            info["AssemblyVersionAttribute"].Should().Be("1.2.3.0");
            info["AssemblyFileVersionAttribute"].Should().Be("1.2.3.0");
            info["AssemblyInformationalVersionAttribute"].Should().Be("1.2.3");
        }

        [WindowsOnlyTheory]
        [InlineData("netcoreapp2.1")]
        [InlineData("net45")]
        public void It_respects_version_changes_on_incremental_build(string targetFramework)
        {
            if (targetFramework == "net45")
            {
                return;
            }

            // Given a project that has already been built
            var testAsset = _testAssetsManager
                .CopyTestAsset("HelloWorld", identifier: targetFramework)
                .WithSource();
            BuildProject(versionPrefix: "1.2.3");

            // When the same project is built again using a different VersionPrefix property
            var incrementalBuildCommand = BuildProject(versionPrefix: "1.2.4");

            // Then the version of the built assembly shall match the provided VersionPrefix
            var assemblyPath = Path.Combine(incrementalBuildCommand.GetOutputDirectory(targetFramework).FullName, "HelloWorld.dll");
            var info = AssemblyInfo.Get(assemblyPath);
            info["AssemblyVersionAttribute"].Should().Be("1.2.4.0");

            BuildCommand BuildProject(string versionPrefix)
            {
                var command = new BuildCommand(Log, testAsset.TestRoot);
                command.Execute($"/p:OutputType=Library", $"/p:TargetFramework={targetFramework}", $"/p:VersionPrefix={versionPrefix}")
                       .Should()
                       .Pass();
                return command;
            }
        }

        [Fact]
        public void It_respects_custom_assembly_attribute_items_on_incremental_build()
        {
            var targetFramework = "netstandard1.5";
            var testAsset = _testAssetsManager
                .CopyTestAsset("KitchenSink", identifier: targetFramework)
                .WithSource();

            var firstBuildCommand = BuildProject(buildNumber: "1");
            var assemblyPath = Path.Combine(firstBuildCommand.GetOutputDirectory(targetFramework).FullName, "TestLibrary.dll");
            AssemblyInfo.Get(assemblyPath)["AssemblyMetadataAttribute"].Should().Be("BuildNumber:1");

            var firstWriteTime = File.GetLastWriteTimeUtc(assemblyPath);

            // When rebuilding with the same value
            BuildProject(buildNumber: "1");

            // the build should no-op.
            File.GetLastWriteTimeUtc(assemblyPath).Should().Be(firstWriteTime);

            // When the same project is built again using a different build number
            BuildProject(buildNumber: "2");

            // the file should change
            File.GetLastWriteTimeUtc(assemblyPath).Should().NotBe(firstWriteTime);

            // and the custom assembly should be generated with the updated value.
            AssemblyInfo.Get(assemblyPath)["AssemblyMetadataAttribute"].Should().Be("BuildNumber:2");

            BuildCommand BuildProject(string buildNumber)
            {
                var command = new BuildCommand(Log, Path.Combine(testAsset.TestRoot, "TestLibrary"));
                command.Execute($"/p:BuildNumber={buildNumber}")
                       .Should()
                       .Pass();
                return command;
            }
        }

        [Fact]
<<<<<<< HEAD
        public void It_includes_internals_visible_to()
=======
        public void It_includes_assembly_metadata()
>>>>>>> 661716d3
        {
            var testAsset = _testAssetsManager
                .CopyTestAsset("HelloWorld")
                .WithSource()
                .WithTargetFramework("netstandard2.0")
                .WithProjectChanges((path, project) =>
                {
                    var ns = project.Root.Name.Namespace;

                    project.Root.Add(
                        new XElement(ns + "ItemGroup",
<<<<<<< HEAD
                            new XElement(ns + "InternalsVisibleTo",
                                new XAttribute("Include", "Tests"))));
=======
                            new XElement(ns + "AssemblyMetadata",
                                new XAttribute("Include", "MetadataKey"),
                                new XAttribute("Value", "MetadataValue"))));
>>>>>>> 661716d3
                });

            new RestoreCommand(Log, testAsset.TestRoot).Execute().Should().Pass();

            var buildCommand = new BuildCommand(Log, testAsset.TestRoot);
            buildCommand.Execute().Should().Pass();

            var assemblyPath = Path.Combine(buildCommand.GetOutputDirectory("netstandard2.0").FullName, "HelloWorld.dll");
<<<<<<< HEAD

            AssemblyInfo.Get(assemblyPath)["InternalsVisibleToAttribute"].Should().Be("Tests");
        }

        [Fact]
        public void It_respects_out_out_of_internals_visible_to()
        {
            var testAsset = _testAssetsManager
                .CopyTestAsset("HelloWorld")
                .WithSource()
                .WithTargetFramework("netstandard2.0")
                .WithProjectChanges((path, project) =>
                {
                    var ns = project.Root.Name.Namespace;

                    project.Root.Add(
                        new XElement(ns + "PropertyGroup", 
                            new XElement(ns + "GenerateInternalsVisibleToAttributes", "false")),
                        new XElement(ns + "ItemGroup",
                            new XElement(ns + "InternalsVisibleTo",
                                new XAttribute("Include", "Tests"))));
                });

            new RestoreCommand(Log, testAsset.TestRoot).Execute().Should().Pass();

            var buildCommand = new BuildCommand(Log, testAsset.TestRoot);
            buildCommand.Execute().Should().Pass();

            var assemblyPath = Path.Combine(buildCommand.GetOutputDirectory("netstandard2.0").FullName, "HelloWorld.dll");

            Assert.False(AssemblyInfo.Get(assemblyPath).ContainsKey("InternalsVisibleToAttribute"));
        }

        [Fact]
        public void It_includes_internals_visible_to_with_key()
        {
            var testAsset = _testAssetsManager
                .CopyTestAsset("HelloWorld")
                .WithSource()
                .WithTargetFramework("netstandard2.0")
                .WithProjectChanges((path, project) =>
                {
                    var ns = project.Root.Name.Namespace;

                    project.Root.Add(
                        new XElement(ns + "ItemGroup",
                            new XElement(ns + "InternalsVisibleTo",
                                new XAttribute("Include", "Tests"),
                                new XAttribute("Key", "00240000048000009400000006020000002400005253413100040000010001001d3e6bbb36e11ea61ceff6e1022b23dd779fc6230838db2d25a2c7c8433b3fcf86b16c25b281fc3db1027c0675395e7d0548e6add88b6a811962bf958101fa9e243b1618313bee11f5e3b3fefda7b1d1226311b6cc2d07e87ff893ba6890b20082df34a0aac14b605b8be055e81081a626f8c69e9ed4bbaa4eae9f94a35accd2"))));
                });

            new RestoreCommand(Log, testAsset.TestRoot).Execute().Should().Pass();

            var buildCommand = new BuildCommand(Log, testAsset.TestRoot);
            buildCommand.Execute().Should().Pass();

            var assemblyPath = Path.Combine(buildCommand.GetOutputDirectory("netstandard2.0").FullName, "HelloWorld.dll");

            AssemblyInfo.Get(assemblyPath)["InternalsVisibleToAttribute"].Should().Be("Tests, PublicKey=00240000048000009400000006020000002400005253413100040000010001001d3e6bbb36e11ea61ceff6e1022b23dd779fc6230838db2d25a2c7c8433b3fcf86b16c25b281fc3db1027c0675395e7d0548e6add88b6a811962bf958101fa9e243b1618313bee11f5e3b3fefda7b1d1226311b6cc2d07e87ff893ba6890b20082df34a0aac14b605b8be055e81081a626f8c69e9ed4bbaa4eae9f94a35accd2");
        }

        [Fact]
        public void It_includes_internals_visible_to_with_project_publickey()
=======
            var info = AssemblyInfo.Get(assemblyPath);

            AssemblyInfo.Get(assemblyPath)["AssemblyMetadataAttribute"].Should().Be("MetadataKey:MetadataValue");
        }

        [Fact]
        public void It_respects_out_out_of_assembly_metadata()
>>>>>>> 661716d3
        {
            var testAsset = _testAssetsManager
                .CopyTestAsset("HelloWorld")
                .WithSource()
                .WithTargetFramework("netstandard2.0")
                .WithProjectChanges((path, project) =>
                {
                    var ns = project.Root.Name.Namespace;

                    project.Root.Add(
                        new XElement(ns + "PropertyGroup",
<<<<<<< HEAD
                            new XElement(ns + "PublicKey", "00240000048000009400000006020000002400005253413100040000010001001d3e6bbb36e11ea61ceff6e1022b23dd779fc6230838db2d25a2c7c8433b3fcf86b16c25b281fc3db1027c0675395e7d0548e6add88b6a811962bf958101fa9e243b1618313bee11f5e3b3fefda7b1d1226311b6cc2d07e87ff893ba6890b20082df34a0aac14b605b8be055e81081a626f8c69e9ed4bbaa4eae9f94a35accd2")),
                        new XElement(ns + "ItemGroup",
                            new XElement(ns + "InternalsVisibleTo",
                                new XAttribute("Include", "Tests"))));
=======
                            new XElement(ns + "GenerateAssemblyMetadataAttributes", "false")),
                        new XElement(ns + "ItemGroup",
                            new XElement(ns + "AssemblyMetadata",
                                new XAttribute("Include", "MetadataKey"),
                                new XAttribute("Value", "MetadataValue"))));
>>>>>>> 661716d3
                });

            new RestoreCommand(Log, testAsset.TestRoot).Execute().Should().Pass();

            var buildCommand = new BuildCommand(Log, testAsset.TestRoot);
            buildCommand.Execute().Should().Pass();

            var assemblyPath = Path.Combine(buildCommand.GetOutputDirectory("netstandard2.0").FullName, "HelloWorld.dll");

<<<<<<< HEAD
            AssemblyInfo.Get(assemblyPath)["InternalsVisibleToAttribute"].Should().Be("Tests, PublicKey=00240000048000009400000006020000002400005253413100040000010001001d3e6bbb36e11ea61ceff6e1022b23dd779fc6230838db2d25a2c7c8433b3fcf86b16c25b281fc3db1027c0675395e7d0548e6add88b6a811962bf958101fa9e243b1618313bee11f5e3b3fefda7b1d1226311b6cc2d07e87ff893ba6890b20082df34a0aac14b605b8be055e81081a626f8c69e9ed4bbaa4eae9f94a35accd2");
=======
            Assert.False(AssemblyInfo.Get(assemblyPath).ContainsKey("AssemblyMetadataAttribute"));
>>>>>>> 661716d3
        }

        [Theory]
        [InlineData(false, false, false)]
        [InlineData(true, false, true)]
        [InlineData(false, true, true)]
        [InlineData(true, true, true)]
        public void GenerateUserSecrets(bool referenceAspNetCore, bool referenceExtensionsUserSecrets, bool shouldHaveAttribute)
        {
            var testProject = new TestProject()
            {
                Name = "UserSecretTest",
                IsSdkProject = true,
                TargetFrameworks = "netcoreapp3.0"
            };

            testProject.AdditionalProperties["UserSecretsId"] = "SecretsIdValue";

            if (referenceAspNetCore)
            {
                testProject.FrameworkReferences.Add("Microsoft.AspNetCore.App");
            }
            if (referenceExtensionsUserSecrets)
            {
                testProject.PackageReferences.Add(new TestPackageReference("Microsoft.Extensions.Configuration.UserSecrets", "3.0.0"));
            }

            var testAsset = _testAssetsManager.CreateTestProject(testProject, identifier: referenceAspNetCore.ToString() + referenceExtensionsUserSecrets.ToString())
                .Restore(Log, testProject.Name);

            var buildCommand = new BuildCommand(Log, testAsset.TestRoot, testProject.Name);

            buildCommand.Execute()
                .Should()
                .Pass();

            var assemblyPath = Path.Combine(buildCommand.GetOutputDirectory(testProject.TargetFrameworks).FullName, testProject.Name + ".dll");

            if (shouldHaveAttribute)
            {
                AssemblyInfo.Get(assemblyPath)["UserSecretsIdAttribute"].Should().Be("SecretsIdValue");
            }
            else
            {
                AssemblyInfo.Get(assemblyPath).Should().NotContainKey("SecretsIdValue");
            }
        }

        [Fact]
        public void GenerateUserSecretsForTestProject()
        {
            //  Test the scenario where a test project references a web app and uses user secrets.
            var testProject = new TestProject()
            {
                Name = "WebApp",
                IsSdkProject = true,
                TargetFrameworks = "netcoreapp3.0"
            };
            testProject.FrameworkReferences.Add("Microsoft.AspNetCore.App");

            var testTestProject = new TestProject()
            {
                Name = "WebAppTests",
                IsSdkProject = true,
                TargetFrameworks = "netcoreapp3.0",
                ReferencedProjects = { testProject }
            };

            var testAsset = _testAssetsManager.CreateTestProject(testTestProject);

            File.WriteAllText(Path.Combine(testAsset.TestRoot, "Directory.Build.props"), @"
<Project>
  <PropertyGroup>
    <UserSecretsId>SecretsIdValue</UserSecretsId>
  </PropertyGroup>

</Project>
");
            var buildCommand = new BuildCommand(Log, testAsset.TestRoot, testTestProject.Name);

            buildCommand.Execute("/restore")
                .Should()
                .Pass();

            var assemblyPath = Path.Combine(buildCommand.GetOutputDirectory(testTestProject.TargetFrameworks).FullName, testTestProject.Name + ".dll");

            AssemblyInfo.Get(assemblyPath)["UserSecretsIdAttribute"].Should().Be("SecretsIdValue");
        }
    }
}<|MERGE_RESOLUTION|>--- conflicted
+++ resolved
@@ -349,13 +349,9 @@
                 return command;
             }
         }
-
-        [Fact]
-<<<<<<< HEAD
+        
+        [Fact]
         public void It_includes_internals_visible_to()
-=======
-        public void It_includes_assembly_metadata()
->>>>>>> 661716d3
         {
             var testAsset = _testAssetsManager
                 .CopyTestAsset("HelloWorld")
@@ -367,23 +363,14 @@
 
                     project.Root.Add(
                         new XElement(ns + "ItemGroup",
-<<<<<<< HEAD
                             new XElement(ns + "InternalsVisibleTo",
                                 new XAttribute("Include", "Tests"))));
-=======
-                            new XElement(ns + "AssemblyMetadata",
-                                new XAttribute("Include", "MetadataKey"),
-                                new XAttribute("Value", "MetadataValue"))));
->>>>>>> 661716d3
-                });
-
-            new RestoreCommand(Log, testAsset.TestRoot).Execute().Should().Pass();
+                });
 
             var buildCommand = new BuildCommand(Log, testAsset.TestRoot);
             buildCommand.Execute().Should().Pass();
 
             var assemblyPath = Path.Combine(buildCommand.GetOutputDirectory("netstandard2.0").FullName, "HelloWorld.dll");
-<<<<<<< HEAD
 
             AssemblyInfo.Get(assemblyPath)["InternalsVisibleToAttribute"].Should().Be("Tests");
         }
@@ -407,8 +394,6 @@
                                 new XAttribute("Include", "Tests"))));
                 });
 
-            new RestoreCommand(Log, testAsset.TestRoot).Execute().Should().Pass();
-
             var buildCommand = new BuildCommand(Log, testAsset.TestRoot);
             buildCommand.Execute().Should().Pass();
 
@@ -435,8 +420,6 @@
                                 new XAttribute("Key", "00240000048000009400000006020000002400005253413100040000010001001d3e6bbb36e11ea61ceff6e1022b23dd779fc6230838db2d25a2c7c8433b3fcf86b16c25b281fc3db1027c0675395e7d0548e6add88b6a811962bf958101fa9e243b1618313bee11f5e3b3fefda7b1d1226311b6cc2d07e87ff893ba6890b20082df34a0aac14b605b8be055e81081a626f8c69e9ed4bbaa4eae9f94a35accd2"))));
                 });
 
-            new RestoreCommand(Log, testAsset.TestRoot).Execute().Should().Pass();
-
             var buildCommand = new BuildCommand(Log, testAsset.TestRoot);
             buildCommand.Execute().Should().Pass();
 
@@ -447,15 +430,6 @@
 
         [Fact]
         public void It_includes_internals_visible_to_with_project_publickey()
-=======
-            var info = AssemblyInfo.Get(assemblyPath);
-
-            AssemblyInfo.Get(assemblyPath)["AssemblyMetadataAttribute"].Should().Be("MetadataKey:MetadataValue");
-        }
-
-        [Fact]
-        public void It_respects_out_out_of_assembly_metadata()
->>>>>>> 661716d3
         {
             var testAsset = _testAssetsManager
                 .CopyTestAsset("HelloWorld")
@@ -467,32 +441,71 @@
 
                     project.Root.Add(
                         new XElement(ns + "PropertyGroup",
-<<<<<<< HEAD
                             new XElement(ns + "PublicKey", "00240000048000009400000006020000002400005253413100040000010001001d3e6bbb36e11ea61ceff6e1022b23dd779fc6230838db2d25a2c7c8433b3fcf86b16c25b281fc3db1027c0675395e7d0548e6add88b6a811962bf958101fa9e243b1618313bee11f5e3b3fefda7b1d1226311b6cc2d07e87ff893ba6890b20082df34a0aac14b605b8be055e81081a626f8c69e9ed4bbaa4eae9f94a35accd2")),
                         new XElement(ns + "ItemGroup",
                             new XElement(ns + "InternalsVisibleTo",
                                 new XAttribute("Include", "Tests"))));
-=======
+                });
+
+            var buildCommand = new BuildCommand(Log, testAsset.TestRoot);
+            buildCommand.Execute().Should().Pass();
+
+            var assemblyPath = Path.Combine(buildCommand.GetOutputDirectory("netstandard2.0").FullName, "HelloWorld.dll");
+
+            AssemblyInfo.Get(assemblyPath)["InternalsVisibleToAttribute"].Should().Be("Tests, PublicKey=00240000048000009400000006020000002400005253413100040000010001001d3e6bbb36e11ea61ceff6e1022b23dd779fc6230838db2d25a2c7c8433b3fcf86b16c25b281fc3db1027c0675395e7d0548e6add88b6a811962bf958101fa9e243b1618313bee11f5e3b3fefda7b1d1226311b6cc2d07e87ff893ba6890b20082df34a0aac14b605b8be055e81081a626f8c69e9ed4bbaa4eae9f94a35accd2");
+        }
+
+        public void It_includes_assembly_metadata()
+        {
+            var testAsset = _testAssetsManager
+                .CopyTestAsset("HelloWorld")
+                .WithSource()
+                .WithTargetFramework("netstandard2.0")
+                .WithProjectChanges((path, project) =>
+                {
+                    var ns = project.Root.Name.Namespace;
+
+                    project.Root.Add(
+                        new XElement(ns + "ItemGroup",
+                            new XElement(ns + "AssemblyMetadata",
+                                new XAttribute("Include", "MetadataKey"),
+                                new XAttribute("Value", "MetadataValue"))));
+                });
+
+            var buildCommand = new BuildCommand(Log, testAsset.TestRoot);
+            buildCommand.Execute().Should().Pass();
+
+            var assemblyPath = Path.Combine(buildCommand.GetOutputDirectory("netstandard2.0").FullName, "HelloWorld.dll");
+
+            AssemblyInfo.Get(assemblyPath)["AssemblyMetadataAttribute"].Should().Be("MetadataKey:MetadataValue");
+        }
+
+        [Fact]
+        public void It_respects_out_out_of_assembly_metadata()
+        {
+            var testAsset = _testAssetsManager
+                .CopyTestAsset("HelloWorld")
+                .WithSource()
+                .WithTargetFramework("netstandard2.0")
+                .WithProjectChanges((path, project) =>
+                {
+                    var ns = project.Root.Name.Namespace;
+
+                    project.Root.Add(
+                        new XElement(ns + "PropertyGroup",
                             new XElement(ns + "GenerateAssemblyMetadataAttributes", "false")),
                         new XElement(ns + "ItemGroup",
                             new XElement(ns + "AssemblyMetadata",
                                 new XAttribute("Include", "MetadataKey"),
                                 new XAttribute("Value", "MetadataValue"))));
->>>>>>> 661716d3
-                });
-
-            new RestoreCommand(Log, testAsset.TestRoot).Execute().Should().Pass();
+                });
 
             var buildCommand = new BuildCommand(Log, testAsset.TestRoot);
             buildCommand.Execute().Should().Pass();
 
             var assemblyPath = Path.Combine(buildCommand.GetOutputDirectory("netstandard2.0").FullName, "HelloWorld.dll");
 
-<<<<<<< HEAD
-            AssemblyInfo.Get(assemblyPath)["InternalsVisibleToAttribute"].Should().Be("Tests, PublicKey=00240000048000009400000006020000002400005253413100040000010001001d3e6bbb36e11ea61ceff6e1022b23dd779fc6230838db2d25a2c7c8433b3fcf86b16c25b281fc3db1027c0675395e7d0548e6add88b6a811962bf958101fa9e243b1618313bee11f5e3b3fefda7b1d1226311b6cc2d07e87ff893ba6890b20082df34a0aac14b605b8be055e81081a626f8c69e9ed4bbaa4eae9f94a35accd2");
-=======
             Assert.False(AssemblyInfo.Get(assemblyPath).ContainsKey("AssemblyMetadataAttribute"));
->>>>>>> 661716d3
         }
 
         [Theory]
