﻿using System;
using System.Collections.Generic;
using System.IO;
using System.Linq;
using System.Runtime.InteropServices;
using System.Text;
using Microsoft.DotNet.Cli.Utils;
using Microsoft.NET.TestFramework.Assertions;
using Microsoft.NET.TestFramework.Commands;
using System.Xml.Linq;
using System.Reflection;
using Xunit.Abstractions;
using Microsoft.Build.Utilities;
using NuGet.Versioning;
using System.CommandLine;

namespace Microsoft.NET.TestFramework
{
    public class ToolsetInfo
    {
        public const string CurrentTargetFramework = "net8.0";
        public const string CurrentTargetFrameworkVersion = "8.0";
        public const string NextTargetFramework = "net9.0";
        public const string NextTargetFrameworkVersion = "9.0";

        public const string LatestWinRuntimeIdentifier = "win10";
        public const string LatestLinuxRuntimeIdentifier = "ubuntu.22.04";
        public const string LatestMacRuntimeIdentifier = "osx.12";
        public const string LatestRuntimeIdentifiers = $"{LatestWinRuntimeIdentifier}-x64;{LatestWinRuntimeIdentifier}-x86;osx.10.10-x64;osx.10.11-x64;osx.10.12-x64;osx.10.14-x64;{LatestMacRuntimeIdentifier}-x64;ubuntu.14.04-x64;ubuntu.16.04-x64;ubuntu.16.10-x64;ubuntu.18.04-x64;ubuntu.20.04-x64;{LatestLinuxRuntimeIdentifier}-x64;centos.9-x64;rhel.9-x64;debian.9-x64;fedora.37-x64;opensuse.42.3-x64;linux-musl-x64";

        public string DotNetRoot { get; }
        public string DotNetHostPath { get; }

        private string _sdkVersion;
        public string SdkVersion
        {
            get
            {
                if (_sdkVersion == null)
                {
                    //  Initialize SdkVersion lazily, as we call `dotnet --version` to get it, so we need to wait
                    //  for the TestContext to finish being initialize
                    InitSdkVersion();
                }
                return _sdkVersion;
            }
        }

        private string _msbuildVersion;
        public string MSBuildVersion
        {
            get
            {
                if (_msbuildVersion == null)
                {
                    //  Initialize MSBuildVersion lazily, as we call `dotnet msbuild -version` to get it, so we need to wait
                    //  for the TestContext to finish being initialize
                    InitMSBuildVersion();
                }
                return _msbuildVersion;
            }
        }

        Lazy<string> _sdkFolderUnderTest;

        public string SdkFolderUnderTest => _sdkFolderUnderTest.Value;

        Lazy<string> _sdksPath;
        public string SdksPath => _sdksPath.Value;

        public string CliHomePath { get; set; }

        public string MicrosoftNETBuildExtensionsPathOverride { get; set; }

        public bool ShouldUseFullFrameworkMSBuild => !string.IsNullOrEmpty(FullFrameworkMSBuildPath);

        public string FullFrameworkMSBuildPath { get; set; }

        public string SdkResolverPath { get; set; }

        public ToolsetInfo(string dotNetRoot)
        {
            DotNetRoot = dotNetRoot;

            DotNetHostPath = Path.Combine(dotNetRoot, $"dotnet{Constants.ExeSuffix}");

            _sdkFolderUnderTest = new Lazy<string>(() => Path.Combine(DotNetRoot, "sdk", SdkVersion));
            _sdksPath = new Lazy<string>(() => Path.Combine(SdkFolderUnderTest, "Sdks"));
        }

        private void InitSdkVersion()
        {
            //  If using full framework MSBuild, then running a command tries to get the SdkVersion in order to set the
            //  DOTNET_MSBUILD_SDK_RESOLVER_SDKS_DIR environment variable.  So turn that off when getting the SDK version
            //  in order to avoid stack overflow
            string oldFullFrameworkMSBuildPath = FullFrameworkMSBuildPath;
            try
            {
                FullFrameworkMSBuildPath = null;
                var logger = new StringTestLogger();
                var command = new DotnetCommand(logger, "--version");

                command.WorkingDirectory = TestContext.Current.TestExecutionDirectory;

                var result = command.Execute();

                if (result.ExitCode != 0)
                {
                    throw new Exception("Failed to get dotnet version" + Environment.NewLine + logger.ToString());
                }

                _sdkVersion = result.StdOut.Trim();
            }
            finally
            {
                FullFrameworkMSBuildPath = oldFullFrameworkMSBuildPath;
            }
        }

        private void InitMSBuildVersion()
        {
            var logger = new StringTestLogger();
            var command = new MSBuildVersionCommand(logger);

            command.WorkingDirectory = TestContext.Current.TestExecutionDirectory;

            var result = command.Execute();

            if (result.ExitCode != 0)
            {
                throw new Exception("Failed to get msbuild version" + Environment.NewLine + logger.ToString());
            }

            _msbuildVersion = result.StdOut.Split().Last();
        }

        public string GetMicrosoftNETBuildExtensionsPath()
        {
            if (!string.IsNullOrEmpty(MicrosoftNETBuildExtensionsPathOverride))
            {
                return MicrosoftNETBuildExtensionsPathOverride;
            }
            else
            {                
                if (ShouldUseFullFrameworkMSBuild)
                {
                    var msbuildBinPath = Path.GetDirectoryName(FullFrameworkMSBuildPath);
                    var msbuildRoot = Directory.GetParent(msbuildBinPath).Parent.FullName;
                    return Path.Combine(msbuildRoot, @"Microsoft\Microsoft.NET.Build.Extensions");
                }
                else
                {
                    return Path.Combine(DotNetRoot, "sdk", SdkVersion, @"Microsoft\Microsoft.NET.Build.Extensions");
                }
            }
        }

        public void AddTestEnvironmentVariables(IDictionary<string, string> environment)
        {
            if (ShouldUseFullFrameworkMSBuild)
            {
                string sdksPath = Path.Combine(DotNetRoot, "sdk", SdkVersion, "Sdks");

                //  Use stage 2 MSBuild SDK resolver
                environment["MSBUILDADDITIONALSDKRESOLVERSFOLDER"] = SdkResolverPath;

                //  Avoid using stage 0 dotnet install dir
                environment["DOTNET_MSBUILD_SDK_RESOLVER_CLI_DIR"] = "";

                //  Put stage 2 on the Path (this is how the MSBuild SDK resolver finds dotnet)
                environment["Path"] = DotNetRoot + ";" + Environment.GetEnvironmentVariable("Path");

                if (!string.IsNullOrEmpty(MicrosoftNETBuildExtensionsPathOverride))
                {
                    var microsoftNETBuildExtensionsPath = GetMicrosoftNETBuildExtensionsPath();
                    environment["MicrosoftNETBuildExtensionsTargets"] = Path.Combine(microsoftNETBuildExtensionsPath, "Microsoft.NET.Build.Extensions.targets");

                    if (UsingFullMSBuildWithoutExtensionsTargets())
                    {
                        environment["CustomAfterMicrosoftCommonTargets"] = Path.Combine(sdksPath, "Microsoft.NET.Build.Extensions",
                            "msbuildExtensions-ver", "Microsoft.Common.targets", "ImportAfter", "Microsoft.NET.Build.Extensions.targets");
                    }
                }

            }

            if (Environment.Is64BitProcess)
            {
                environment.Add("DOTNET_ROOT", DotNetRoot);
            }
            else
            {
                environment.Add("DOTNET_ROOT(x86)", DotNetRoot);
            }

            if (!string.IsNullOrEmpty(CliHomePath))
            {
                environment.Add("DOTNET_CLI_HOME", CliHomePath);
            }

            //  We set this environment variable for in-process tests, but we don't want it to flow to out of process tests
            //  (especially if we're trying to run on full Framework MSBuild)
            environment[DotNet.Cli.Utils.Constants.MSBUILD_EXE_PATH] = "";

        }

        public SdkCommandSpec CreateCommandForTarget(string target, IEnumerable<string> args)
        {
            var newArgs = args.ToList();
            if (!string.IsNullOrEmpty(target))
            {
                newArgs.Insert(0, $"/t:{target}");
            }

            return CreateCommand(newArgs.ToArray());
        }

        private SdkCommandSpec CreateCommand(params string[] args)
        {
            SdkCommandSpec ret = new SdkCommandSpec();

            //  Run tests on full framework MSBuild if environment variable is set pointing to it
            if (ShouldUseFullFrameworkMSBuild)
            {
                ret.FileName = FullFrameworkMSBuildPath;
                ret.Arguments = args.ToList();
                // Don't propagate DOTNET_HOST_PATH to the msbuild process, to match behavior
                // when running desktop msbuild outside of the test harness.
                ret.Environment["DOTNET_HOST_PATH"] = null;
            }
            else
            {
                var newArgs = args.ToList();
                newArgs.Insert(0, $"msbuild");

                ret.FileName = DotNetHostPath;
                ret.Arguments = newArgs;
            }

            TestContext.Current.AddTestEnvironmentVariables(ret.Environment);

            return ret;
        }

        private static string GetDotnetHostPath(string dotnetRoot)
            => Path.Combine(dotnetRoot, "dotnet" + Constants.ExeSuffix);

        public static ToolsetInfo Create(string repoRoot, string repoArtifactsDir, string configuration, TestCommandLine commandLine)
        {
            repoRoot = commandLine.SDKRepoPath ?? repoRoot;
            configuration = commandLine.SDKRepoConfiguration ?? configuration;

            string dotnetInstallDirFromEnvironment = Environment.GetEnvironmentVariable("DOTNET_INSTALL_DIR");

            string dotnetRoot;
            string hostNotFoundReason;

            if (!string.IsNullOrEmpty(commandLine.DotnetHostPath))
            {
                dotnetRoot = Path.GetDirectoryName(commandLine.DotnetHostPath);
                hostNotFoundReason = "Command line argument -dotnetPath is incorrect.";
            }
            else if (repoRoot != null)
            {
                dotnetRoot = Path.Combine(repoArtifactsDir, "bin", "redist", configuration, "dotnet");
                hostNotFoundReason = "Is 'redist.csproj' built?";
            }
            else if (!string.IsNullOrEmpty(dotnetInstallDirFromEnvironment))
            {
                dotnetRoot = dotnetInstallDirFromEnvironment;
                hostNotFoundReason = "The value of DOTNET_INSTALL_DIR is incorrect.";
            }
            else
            {
<<<<<<< HEAD
                dotnetRoot = Path.GetDirectoryName(ResolveCommand("dotnet"));
                hostNotFoundReason = "";
            }

            var dotnetHost = GetDotnetHostPath(dotnetRoot);
            if (!File.Exists(dotnetHost))
            {
                throw new FileNotFoundException($"Host '{dotnetHost}' not found. {hostNotFoundReason}");
=======
                if (TryResolveCommand("dotnet", out string pathToDotnet))
                {
                    dotnetRoot = Path.GetDirectoryName(pathToDotnet);
                }
                else
                {
                    throw new InvalidOperationException("Could not resolve path to dotnet");
                }
>>>>>>> 5c188f1e
            }

            var ret = new ToolsetInfo(dotnetRoot);

            if (!string.IsNullOrEmpty(commandLine.FullFrameworkMSBuildPath))
            {
                ret.FullFrameworkMSBuildPath = commandLine.FullFrameworkMSBuildPath;
            }
            else if (commandLine.UseFullFrameworkMSBuild)
            {
                if (TryResolveCommand("MSBuild", out string pathToMSBuild))
                {
                    ret.FullFrameworkMSBuildPath = Path.GetDirectoryName(pathToMSBuild);
                }
                else
                {
                    throw new InvalidOperationException("Could not resolve path to MSBuild");
                }
            }

            var microsoftNETBuildExtensionsTargetsFromEnvironment = Environment.GetEnvironmentVariable("MicrosoftNETBuildExtensionsTargets");
            if (!string.IsNullOrWhiteSpace(microsoftNETBuildExtensionsTargetsFromEnvironment))
            {
                ret.MicrosoftNETBuildExtensionsPathOverride = Path.GetDirectoryName(microsoftNETBuildExtensionsTargetsFromEnvironment);
            }
            else if (repoRoot != null && ret.ShouldUseFullFrameworkMSBuild)
            {
                //  Find path to Microsoft.NET.Build.Extensions for full framework
                string sdksPath = Path.Combine(repoArtifactsDir, "bin", configuration, "Sdks");
                var buildExtensionsSdkPath = Path.Combine(sdksPath, "Microsoft.NET.Build.Extensions");
                ret.MicrosoftNETBuildExtensionsPathOverride = Path.Combine(buildExtensionsSdkPath, "msbuildExtensions", "Microsoft", "Microsoft.NET.Build.Extensions");
            }

            if (ret.ShouldUseFullFrameworkMSBuild)
            {
                if (repoRoot != null)
                {
                    // Find path to MSBuildSdkResolver for full framework
                    ret.SdkResolverPath = Path.Combine(repoArtifactsDir, "bin", "Microsoft.DotNet.MSBuildSdkResolver", configuration, "net472", "SdkResolvers");
                }
                else if (!string.IsNullOrWhiteSpace(commandLine.MsbuildAdditionalSdkResolverFolder))
                {
                    ret.SdkResolverPath = Path.Combine(commandLine.MsbuildAdditionalSdkResolverFolder, configuration, "net472", "SdkResolvers");
                }
                else if (Environment.GetEnvironmentVariable("DOTNET_SDK_TEST_MSBUILDSDKRESOLVER_FOLDER") != null)
                {
                    ret.SdkResolverPath = Path.Combine(Environment.GetEnvironmentVariable("DOTNET_SDK_TEST_MSBUILDSDKRESOLVER_FOLDER"), configuration, "net472", "SdkResolvers");
                }
                else
                {
                    throw new InvalidOperationException("Microsoft.DotNet.MSBuildSdkResolver path is not provided, set msbuildAdditionalSdkResolverFolder on test commandline or set repoRoot");
                }
            }

            if (repoRoot != null)
            {
                ret.CliHomePath = Path.Combine(repoArtifactsDir, "tmp", configuration);
            }            

            return ret;
        }

        /// <summary>
        /// Attempts to resolve full path to command from PATH/PATHEXT environment variable.
        /// </summary>
        /// <param name="command">The command to resolve.</param>
        /// <param name="fullExePath">The full path to the command</param>
        /// <returns><see langword="true"/> when command can be resolved, <see langword="false"/> otherwise.</returns>
        public static bool TryResolveCommand(string command, out string fullExePath)
        {
            fullExePath = null;
            char pathSplitChar;
            string[] extensions = new string[] { string.Empty };
            if (RuntimeInformation.IsOSPlatform(OSPlatform.Windows))
            {
                pathSplitChar = ';';
                extensions = extensions
                    .Concat(Environment.GetEnvironmentVariable("PATHEXT").Split(pathSplitChar))
                    .ToArray();
            }
            else
            {
                pathSplitChar = ':';
            }

            var paths = Environment.GetEnvironmentVariable("PATH").Split(pathSplitChar);
            string result = extensions.SelectMany(ext => paths.Select(p => Path.Combine(p, command + ext)))
                .FirstOrDefault(File.Exists);

            if (result == null)
            {
                return false;
            }

            fullExePath = result;
            return true;
        }

        private static string FindFileInTree(string relativePath, string startPath, bool throwIfNotFound = true)
        {
            string currentPath = startPath;
            while (true)
            {
                string path = Path.Combine(currentPath, relativePath);
                if (File.Exists(path))
                {
                    return path;
                }
                var parent = Directory.GetParent(currentPath);
                if (parent == null)
                {
                    if (throwIfNotFound)
                    {
                        throw new FileNotFoundException($"Could not find file '{relativePath}' in '{startPath}' or any of its ancestors");
                    }
                    else
                    {
                        return null;
                    }
                }
                currentPath = parent.FullName;
            }
        }

        private bool UsingFullMSBuildWithoutExtensionsTargets()
        {
            if (!ShouldUseFullFrameworkMSBuild)
            {
                return false;
            }
            string fullMSBuildDirectory = Path.GetDirectoryName(FullFrameworkMSBuildPath);
            string extensionsImportAfterPath = Path.Combine(fullMSBuildDirectory, "..", "Microsoft.Common.targets", "ImportAfter", "Microsoft.NET.Build.Extensions.targets");
            return !File.Exists(extensionsImportAfterPath);
        }

    }
}<|MERGE_RESOLUTION|>--- conflicted
+++ resolved
@@ -272,8 +272,14 @@
             }
             else
             {
-<<<<<<< HEAD
-                dotnetRoot = Path.GetDirectoryName(ResolveCommand("dotnet"));
+                if (TryResolveCommand("dotnet", out string pathToDotnet))
+                {
+                    dotnetRoot = Path.GetDirectoryName(pathToDotnet);
+                }
+                else
+                {
+                    throw new InvalidOperationException("Could not resolve path to dotnet");
+                }
                 hostNotFoundReason = "";
             }
 
@@ -281,16 +287,6 @@
             if (!File.Exists(dotnetHost))
             {
                 throw new FileNotFoundException($"Host '{dotnetHost}' not found. {hostNotFoundReason}");
-=======
-                if (TryResolveCommand("dotnet", out string pathToDotnet))
-                {
-                    dotnetRoot = Path.GetDirectoryName(pathToDotnet);
-                }
-                else
-                {
-                    throw new InvalidOperationException("Could not resolve path to dotnet");
-                }
->>>>>>> 5c188f1e
             }
 
             var ret = new ToolsetInfo(dotnetRoot);
