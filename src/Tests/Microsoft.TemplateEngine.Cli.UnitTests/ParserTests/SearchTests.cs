--- conflicted
+++ resolved
@@ -219,13 +219,8 @@
 
             Assert.NotNull(args.ColumnsToDisplay);
             Assert.False(args.DisplayAllColumns);
-<<<<<<< HEAD
-            Assert.NotEmpty(args.ColumnsToDisplay!);
-            Assert.Equal(expectedColumns.Length, args.ColumnsToDisplay?.Count);
-=======
             Assert.NotEmpty(args.ColumnsToDisplay);
             Assert.Equal(expectedColumns.Length, args.ColumnsToDisplay.Count);
->>>>>>> 67b1bcf3
             foreach (string column in expectedColumns)
             {
                 Assert.Contains(column, args.ColumnsToDisplay!);
