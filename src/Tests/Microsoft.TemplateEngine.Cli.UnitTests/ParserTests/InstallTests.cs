--- conflicted
+++ resolved
@@ -21,14 +21,9 @@
             ParseResult parseResult = myCommand.Parse($"new install source {optionName} my-custom-source");
             InstallCommandArgs args = new((InstallCommand)parseResult.CommandResult.Command, parseResult);
 
-<<<<<<< HEAD
-            Assert.Single(args.AdditionalSources!);
-            Assert.Contains("my-custom-source", args.AdditionalSources!);
-=======
             Assert.NotNull(args.AdditionalSources);
             Assert.Single(args.AdditionalSources);
             Assert.Contains("my-custom-source", args.AdditionalSources);
->>>>>>> 67b1bcf3
             Assert.Single(args.TemplatePackages);
             Assert.Contains("source", args.TemplatePackages);
         }
@@ -71,16 +66,10 @@
             ParseResult parseResult = myCommand.Parse(testCase);
             InstallCommandArgs args = new((InstallCommand)parseResult.CommandResult.Command, parseResult);
 
-<<<<<<< HEAD
-            Assert.Equal(2, args.AdditionalSources?.Count);
-            Assert.Contains("my-custom-source1", args.AdditionalSources!);
-            Assert.Contains("my-custom-source2", args.AdditionalSources!);
-=======
             Assert.NotNull(args.AdditionalSources);
             Assert.Equal(2, args.AdditionalSources.Count);
             Assert.Contains("my-custom-source1", args.AdditionalSources);
             Assert.Contains("my-custom-source2", args.AdditionalSources);
->>>>>>> 67b1bcf3
             Assert.Single(args.TemplatePackages);
             Assert.Contains("source", args.TemplatePackages);
         }
@@ -153,14 +142,9 @@
             ParseResult parseResult = myCommand.Parse(testCase);
             InstallCommandArgs args = new((LegacyInstallCommand)parseResult.CommandResult.Command, parseResult);
 
-<<<<<<< HEAD
-            Assert.Single(args.AdditionalSources!);
-            Assert.Contains("my-custom-source", args.AdditionalSources!);
-=======
             Assert.NotNull(args.AdditionalSources);
             Assert.Single(args.AdditionalSources);
             Assert.Contains("my-custom-source", args.AdditionalSources);
->>>>>>> 67b1bcf3
             Assert.Single(args.TemplatePackages);
             Assert.Contains("source", args.TemplatePackages);
         }
@@ -208,16 +192,10 @@
             ParseResult parseResult = myCommand.Parse(testCase);
             InstallCommandArgs args = new((LegacyInstallCommand)parseResult.CommandResult.Command, parseResult);
 
-<<<<<<< HEAD
-            Assert.Equal(2, args.AdditionalSources?.Count);
-            Assert.Contains("my-custom-source1", args.AdditionalSources!);
-            Assert.Contains("my-custom-source2", args.AdditionalSources!);
-=======
             Assert.NotNull(args.AdditionalSources);
             Assert.Equal(2, args.AdditionalSources.Count);
             Assert.Contains("my-custom-source1", args.AdditionalSources);
             Assert.Contains("my-custom-source2", args.AdditionalSources);
->>>>>>> 67b1bcf3
             Assert.Single(args.TemplatePackages);
             Assert.Contains("source", args.TemplatePackages);
         }
