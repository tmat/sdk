--- conflicted
+++ resolved
@@ -3,10 +3,7 @@
 
 using System.Reflection;
 using Microsoft.DotNet.Cli;
-<<<<<<< HEAD
-=======
 using Microsoft.DotNet.Cli.ToolPackage;
->>>>>>> 3d3f450a
 using Microsoft.DotNet.ToolPackage;
 using Microsoft.DotNet.Tools.Tests.ComponentMocks;
 using Microsoft.DotNet.Tools.Tool.Install;
@@ -163,11 +160,7 @@
         private static string GetTestLocalFeedPath() => Path.Combine(Path.GetDirectoryName(Assembly.GetExecutingAssembly().Location), "TestAssetLocalNugetFeed");
         private readonly string _testTargetframework = BundledTargetFramework.GetTargetFrameworkMoniker();
         private const string TestPackageVersion = "1.0.4";
-<<<<<<< HEAD
+        private static readonly VerbosityOptions TestVerbosity = new VerbosityOptions();
         private static readonly PackageId TestPackageId = new("global.tool.console.demo");
-=======
-        private static readonly VerbosityOptions TestVerbosity = new VerbosityOptions();
-        private static readonly PackageId TestPackageId = new PackageId("global.tool.console.demo");
->>>>>>> 3d3f450a
     }
 }