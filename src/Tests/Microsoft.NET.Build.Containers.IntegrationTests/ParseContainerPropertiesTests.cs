// Licensed to the .NET Foundation under one or more agreements.
// The .NET Foundation licenses this file to you under the MIT license.

using FluentAssertions;
using Microsoft.NET.Build.Containers.IntegrationTests;
using Microsoft.NET.Build.Containers.UnitTests;
using Xunit;
using static Microsoft.NET.Build.Containers.KnownStrings;
using static Microsoft.NET.Build.Containers.KnownStrings.Properties;

namespace Microsoft.NET.Build.Containers.Tasks.IntegrationTests;

[Collection("Docker tests")]
public class ParseContainerPropertiesTests
{
    [DockerAvailableFact]
    public void Baseline()
    {
        var (project, logs, d) = ProjectInitializer.InitProject(new () {
            [ContainerBaseImage] = "mcr.microsoft.com/dotnet/runtime:7.0",
            [ContainerRegistry] = "localhost:5010",
            [ContainerRepository] = "dotnet/testimage",
            [ContainerImageTags] = "7.0;latest"
        });
        using var _ = d;
        var instance = project.CreateProjectInstance(global::Microsoft.Build.Execution.ProjectInstanceSettings.None);
        Assert.True(instance.Build(new[]{ComputeContainerConfig}, new [] { logs }, null, out var outputs));

        Assert.Equal("mcr.microsoft.com", instance.GetPropertyValue(ContainerBaseRegistry));
        Assert.Equal("dotnet/runtime", instance.GetPropertyValue(ContainerBaseName));
        Assert.Equal("7.0", instance.GetPropertyValue(ContainerBaseTag));

        Assert.Equal("dotnet/testimage", instance.GetPropertyValue(ContainerRepository));
        instance.GetItems(ContainerImageTags).Select(i => i.EvaluatedInclude).ToArray().Should().BeEquivalentTo(new[] { "7.0", "latest" });
        instance.GetItems("ProjectCapability").Select(i => i.EvaluatedInclude).ToArray().Should().BeEquivalentTo(new[] { "NetSdkOCIImageBuild" });
    }

    [DockerAvailableFact]
    public void SpacesGetReplacedWithDashes()
    {
<<<<<<< HEAD
         var (project, _, d) = ProjectInitializer.InitProject(new () {
            [ContainerBaseImage] = "mcr.microsoft.com/dotnet runtime:7.0",
=======
         var (project, logs, d) = ProjectInitializer.InitProject(new () {
            [ContainerBaseImage] = "mcr microsoft com/dotnet runtime:7.0",
>>>>>>> da950cad
            [ContainerRegistry] = "localhost:5010"
        });
        using var _ = d;
        var instance = project.CreateProjectInstance(global::Microsoft.Build.Execution.ProjectInstanceSettings.None);
        Assert.True(instance.Build(new[]{ComputeContainerConfig}, new [] { logs }, null, out var outputs));

        Assert.Equal("mcr.microsoft.com",instance.GetPropertyValue(ContainerBaseRegistry));
        Assert.Equal("dotnet-runtime", instance.GetPropertyValue(ContainerBaseName));
        Assert.Equal("7.0", instance.GetPropertyValue(ContainerBaseTag));
    }

    [DockerAvailableFact]
    public void RegexCatchesInvalidContainerNames()
    {
         var (project, logs, d) = ProjectInitializer.InitProject(new () {
            [ContainerBaseImage] = "mcr.microsoft.com/dotnet/runtime:7.0",
            [ContainerRegistry] = "localhost:5010",
            [ContainerRepository] = "dotnet testimage",
            [ContainerImageTag] = "5.0"
        });
        using var _ = d;
        var instance = project.CreateProjectInstance(global::Microsoft.Build.Execution.ProjectInstanceSettings.None);
        Assert.True(instance.Build(new[]{ComputeContainerConfig}, new [] { logs }, null, out var outputs));
        Assert.Contains(logs.Messages, m => m.Message?.Contains("'ContainerRepository' was not a valid container image name, it was normalized to 'dotnet-testimage'") == true);
    }

    [DockerAvailableFact]
    public void RegexCatchesInvalidContainerTags()
    {
        var (project, logs, d) = ProjectInitializer.InitProject(new () {
            [ContainerBaseImage] = "mcr.microsoft.com/dotnet/runtime:7.0",
            [ContainerRegistry] = "localhost:5010",
            [ContainerRepository] = "dotnet/testimage",
            [ContainerImageTag] = "5 0"
        });
        using var _ = d;
        var instance = project.CreateProjectInstance(global::Microsoft.Build.Execution.ProjectInstanceSettings.None);
        Assert.False(instance.Build(new[]{ComputeContainerConfig},  new [] { logs }, null, out var outputs));

        Assert.True(logs.Errors.Count > 0);
        Assert.Equal(logs.Errors[0].Code, ErrorCodes.CONTAINER2007);
    }

    [DockerAvailableFact]
    public void CanOnlySupplyOneOfTagAndTags()
    {
        var (project, logs, d) = ProjectInitializer.InitProject(new () {
            [ContainerBaseImage] = "mcr.microsoft.com/dotnet/runtime:7.0",
            [ContainerRegistry] = "localhost:5010",
            [ContainerRepository] = "dotnet/testimage",
            [ContainerImageTag] = "5.0",
            [ContainerImageTags] = "latest;oldest"
        });
        using var _ = d;
        var instance = project.CreateProjectInstance(global::Microsoft.Build.Execution.ProjectInstanceSettings.None);
        Assert.False(instance.Build(new[]{ComputeContainerConfig},  new [] { logs }, null, out var outputs));

        Assert.True(logs.Errors.Count > 0);
        Assert.Equal(logs.Errors[0].Code, ErrorCodes.CONTAINER2008);
    }
}<|MERGE_RESOLUTION|>--- conflicted
+++ resolved
@@ -38,13 +38,8 @@
     [DockerAvailableFact]
     public void SpacesGetReplacedWithDashes()
     {
-<<<<<<< HEAD
-         var (project, _, d) = ProjectInitializer.InitProject(new () {
+         var (project, logs, d) = ProjectInitializer.InitProject(new () {
             [ContainerBaseImage] = "mcr.microsoft.com/dotnet runtime:7.0",
-=======
-         var (project, logs, d) = ProjectInitializer.InitProject(new () {
-            [ContainerBaseImage] = "mcr microsoft com/dotnet runtime:7.0",
->>>>>>> da950cad
             [ContainerRegistry] = "localhost:5010"
         });
         using var _ = d;
