--- conflicted
+++ resolved
@@ -518,13 +518,7 @@
             $"/p:ContainerBaseImage={DockerRegistryManager.FullyQualifiedBaseImageAspNet}",
             $"/p:ContainerRegistry={DockerRegistryManager.LocalRegistry}",
             $"/p:ContainerRepository={imageName}",
-<<<<<<< HEAD
             $"/p:ContainerImageTag={imageTag}")
-=======
-            $"/p:RuntimeFrameworkVersion=8.0.0-preview.3.23174.8",
-            $"/p:ContainerImageTag={imageTag}",
-            "/bl:E:\\test.binlog")
->>>>>>> a6fd3852
             .WithEnvironmentVariable("NUGET_PACKAGES", privateNuGetAssets.FullName)
             .WithWorkingDirectory(newProjectDir.FullName)
             .Execute()
