﻿// Copyright (c) .NET Foundation and contributors. All rights reserved.
// Licensed under the MIT license. See LICENSE file in the project root for full license information.

using System;
using System.ComponentModel;
using System.IO;
using System.IO.Pipes;
using System.Reflection;
using System.Runtime.InteropServices;
using System.Runtime.Versioning;
using System.Threading.Tasks;
using Microsoft.DotNet.Installer.Windows;
using Microsoft.DotNet.Installer.Windows.Security;
using Microsoft.NET.TestFramework;
using Xunit;

namespace Microsoft.DotNet.Tests
{
    [SupportedOSPlatform("windows")]
    public class WindowsInstallerTests
    {
        private static string s_testDataPath = Path.Combine(Path.GetDirectoryName(Assembly.GetExecutingAssembly().Location), "TestData");

        private void LogTask(string pipeName)
        {
            using NamedPipeServerStream serverPipe = CreateServerPipe(pipeName);
            PipeStreamSetupLogger logger = new PipeStreamSetupLogger(serverPipe, pipeName);

            logger.Connect();

            for (int i = 0; i < 10; i++)
            {
                logger.LogMessage($"Hello from {pipeName} ({i}).");
            }
        }

        [WindowsOnlyFact]
        public void MultipleProcessesCanWriteToTheLog()
        {
            var logFile = Path.Combine(Path.GetTempPath(), Path.GetRandomFileName());
            TimestampedFileLogger logger = new(logFile);

            logger.AddNamedPipe("np1");
            logger.AddNamedPipe("np2");
            logger.AddNamedPipe("np3");

<<<<<<< HEAD
            var t1 = Task.Run(() => { pssl1.Connect(); pssl1.LogMessage("Hello from np1"); });
            var t2 = Task.Run(() => { pssl2.Connect(); pssl2.LogMessage("Hello from np2"); });

            // Give the other threads time to connect to the logging thread.
            Task.WaitAll(t1, t2);
=======
            var t1 = Task.Run(() => { LogTask("np1"); });
            var t2 = Task.Run(() => { LogTask("np2"); });
            var t3 = Task.Run(() => { LogTask("np3"); });

            Task.WaitAll(t1, t2, t3);
>>>>>>> 33743535
            logger.Dispose();

            string logContent = File.ReadAllText(logFile);

            Assert.Contains("Hello from np1", logContent);
            Assert.Contains("Hello from np2", logContent);
            Assert.Contains("Hello from np3", logContent);
            Assert.Contains("=== Logging ended ===", logContent);
        }

        [WindowsOnlyFact]
        public void InstallMessageDispatcherProcessesMessages()
        {
            string pipeName = Guid.NewGuid().ToString();
            NamedPipeServerStream serverPipe = CreateServerPipe(pipeName);
            NamedPipeClientStream clientPipe = new NamedPipeClientStream(".", pipeName, PipeDirection.InOut);

            InstallMessageDispatcher sd = new(serverPipe);
            InstallMessageDispatcher cd = new(clientPipe);

            Task.Run(() =>
            {
                ServerDispatcher server = new ServerDispatcher(sd);
                server.Run();
            });

            cd.Connect();

            InstallResponseMessage r1 = cd.SendMsiRequest(InstallRequestType.UninstallMsi, "");
            InstallResponseMessage r2 = cd.SendShutdownRequest();

            Assert.Equal("Received request: UninstallMsi", r1.Message);
            Assert.Equal("Shutting down!", r2.Message);
        }

        [WindowsOnlyTheory]
        [InlineData("1033,1041,1049", UpgradeAttributes.MigrateFeatures, 1041, false)]
        [InlineData(null, UpgradeAttributes.LanguagesExclusive, 3082, false)]
        [InlineData("1033,1041,1049", UpgradeAttributes.LanguagesExclusive, 1033, true)]
        public void RelatedProductExcludesLanguages(string language, UpgradeAttributes attributes, int lcid,
            bool expectedResult)
        {
            RelatedProduct rp = new()
            {
                Attributes = attributes,
                Language = language
            };

            Assert.Equal(expectedResult, rp.ExcludesLanguage(lcid));
        }

        [WindowsOnlyTheory]
        [InlineData("72.13.638", UpgradeAttributes.MigrateFeatures, "72.13.639", true)]
        [InlineData("72.13.638", UpgradeAttributes.VersionMaxInclusive, "72.13.638", false)]
        public void RelatedProductExcludesMaxVersion(string maxVersion, UpgradeAttributes attributes, string installedVersionValue,
            bool expectedResult)
        {
            Version installedVersion = new Version(installedVersionValue);

            RelatedProduct rp = new()
            {
                Attributes = attributes,
                VersionMax = maxVersion == null ? null : new Version(maxVersion),
                VersionMin = null
            };

            Assert.Equal(expectedResult, rp.ExcludesMaxVersion(installedVersion));
        }

        [WindowsOnlyTheory]
        [InlineData("72.13.638", UpgradeAttributes.MigrateFeatures, "72.13.638", true)]
        [InlineData("72.13.638", UpgradeAttributes.VersionMinInclusive, "72.13.638", false)]
        public void RelatedProductExcludesMinVersion(string minVersion, UpgradeAttributes attributes, string installedVersionValue,
            bool expectedResult)
        {
            Version installedVersion = new Version(installedVersionValue);

            RelatedProduct rp = new()
            {
                Attributes = attributes,
                VersionMin = minVersion == null ? null : new Version(minVersion),
                VersionMax = null
            };

            Assert.Equal(expectedResult, rp.ExcludesMinVersion(installedVersion));
        }

        [WindowsOnlyTheory]
        [InlineData("tampered.msi", false, "The digital signature of the object did not verify.")]
        [InlineData("dual_signed.dll", true, "")]
        public void AuthentiCodeSignaturesCanBeVerified(string file, bool shouldBeSigned, string expectedError)
        {
            bool isSigned = AuthentiCode.IsSigned(Path.Combine(s_testDataPath, file));

            Assert.Equal(shouldBeSigned, isSigned);

            if (!shouldBeSigned)
            {
                Assert.Equal(expectedError, new Win32Exception(Marshal.GetLastWin32Error()).Message);
            }
        }

        [WindowsOnlyFact]
        public void IsSignedBytTrustedOrganizationVerifiesNestedSignatures()
        {
            Assert.True(AuthentiCode.IsSignedByTrustedOrganization(Path.Combine(s_testDataPath, "dual_signed.dll"),
                "Foo", "Bar", "Microsoft Corporation")); ;
            Assert.True(AuthentiCode.IsSignedByTrustedOrganization(Path.Combine(s_testDataPath, "dual_signed.dll"),
                "Foo", "Bar", "WiX Toolset (.NET Foundation)"));
        }

        [WindowsOnlyFact]
        public void GetCertificatesRetrievesNestedSignatures()
        {
            var certificates = AuthentiCode.GetCertificates(Path.Combine(s_testDataPath, "triple_signed.dll")).ToArray();

            Assert.Equal("CN=Microsoft Corporation, OU=MOPR, O=Microsoft Corporation, L=Redmond, S=Washington, C=US", certificates[0].Subject);
            Assert.Equal("sha1RSA", certificates[0].SignatureAlgorithm.FriendlyName);
            Assert.Equal("CN=Microsoft 3rd Party Application Component, O=Microsoft Corporation, L=Redmond, S=Washington, C=US", certificates[1].Subject);
            Assert.Equal("sha256RSA", certificates[1].SignatureAlgorithm.FriendlyName);
            Assert.Equal("CN=Microsoft Corporation, OU=MOPR, O=Microsoft Corporation, L=Redmond, S=Washington, C=US", certificates[2].Subject);
            Assert.Equal("sha256RSA", certificates[2].SignatureAlgorithm.FriendlyName);
        }

        [WindowsOnlyFact]
        public void GetCertificatesRetrievesNothingForUnsignedFiles()
        {
            var certificates = AuthentiCode.GetCertificates(Assembly.GetExecutingAssembly().Location);

            Assert.Empty(certificates);
        }

        private NamedPipeServerStream CreateServerPipe(string name)
        {
            return new NamedPipeServerStream(name, PipeDirection.InOut, 1, PipeTransmissionMode.Message);
        }
    }

    [SupportedOSPlatform("windows")]
    internal class ServerDispatcher
    {
        InstallMessageDispatcher _dispatcher;

        public ServerDispatcher(InstallMessageDispatcher dispatcher)
        {
            _dispatcher = dispatcher;
        }

        public void Run()
        {
            _dispatcher.Connect();
            bool done = false;

            while (!done)
            {
                if (_dispatcher == null || !_dispatcher.IsConnected)
                {
                    throw new IOException("Server dispatcher disconnected or not initialized.");
                }

                var request = _dispatcher.ReceiveRequest();

                if (request.RequestType == InstallRequestType.Shutdown)
                {
                    done = true;
                    _dispatcher.ReplySuccess("Shutting down!");
                }
                else
                {
                    _dispatcher.ReplySuccess($"Received request: {request.RequestType}");
                }
            }
        }
    }
}<|MERGE_RESOLUTION|>--- conflicted
+++ resolved
@@ -44,19 +44,11 @@
             logger.AddNamedPipe("np2");
             logger.AddNamedPipe("np3");
 
-<<<<<<< HEAD
-            var t1 = Task.Run(() => { pssl1.Connect(); pssl1.LogMessage("Hello from np1"); });
-            var t2 = Task.Run(() => { pssl2.Connect(); pssl2.LogMessage("Hello from np2"); });
-
-            // Give the other threads time to connect to the logging thread.
-            Task.WaitAll(t1, t2);
-=======
             var t1 = Task.Run(() => { LogTask("np1"); });
             var t2 = Task.Run(() => { LogTask("np2"); });
             var t3 = Task.Run(() => { LogTask("np3"); });
 
             Task.WaitAll(t1, t2, t3);
->>>>>>> 33743535
             logger.Dispose();
 
             string logContent = File.ReadAllText(logFile);
