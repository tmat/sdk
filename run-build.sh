--- conflicted
+++ resolved
@@ -140,10 +140,7 @@
 [ -z "$DOTNET_INSTALL_DIR" ] && export DOTNET_INSTALL_DIR=$REPOROOT/.dotnet_stage0/$ARCHITECTURE
 [ -d "$DOTNET_INSTALL_DIR" ] || mkdir -p $DOTNET_INSTALL_DIR
 
-<<<<<<< HEAD
-=======
 # Disable first run since we want to control all package sources
->>>>>>> f45acc5e
 export DOTNET_SKIP_FIRST_TIME_EXPERIENCE=1
 
 # Enable verbose VS Test Console logging
@@ -158,20 +155,6 @@
 export MSBUILDDISABLENODEREUSE=1
 
 # Install a stage 0
-<<<<<<< HEAD
-if [ -z "$DOTNET_TOOL_DIR" ]; then
-    curl -sSL "https://dot.net/v1/dotnet-install.sh" | bash /dev/stdin --channel "release/2.0.0" --install-dir "$DOTNET_INSTALL_DIR" --architecture "$ARCHITECTURE" $LINUX_PORTABLE_INSTALL_ARGS
-
-    EXIT_CODE=$?
-    if [ $EXIT_CODE != 0 ]; then
-        echo "run-build: Error: installing stage0 with exit code $EXIT_CODE." >&2
-        exit $EXIT_CODE
-    fi
-else
-    cp -r $DOTNET_TOOL_DIR/* $DOTNET_INSTALL_DIR/
-fi
-
-=======
 INSTALL_ARCHITECTURE=$ARCHITECTURE
 archlower="$(echo $ARCHITECTURE | awk '{print tolower($0)}')"
 if [[ $archlower == 'arm'* ]]; then
@@ -179,7 +162,7 @@
 fi
 
 if [ "$STAGE0_SOURCE_DIR" == "" ]; then
-    (set -x ; "$REPOROOT/scripts/obtain/dotnet-install.sh" --version "2.2.0-preview1-007799" --install-dir "$DOTNET_INSTALL_DIR" --architecture "$INSTALL_ARCHITECTURE" $LINUX_PORTABLE_INSTALL_ARGS)
+    curl -sSL "https://dot.net/v1/dotnet-install.sh" | bash /dev/stdin --version "2.2.0-preview1-007799" --install-dir "$DOTNET_INSTALL_DIR" --architecture "$INSTALL_ARCHITECTURE" $LINUX_PORTABLE_INSTALL_ARGS
 else
     echo "Copying bootstrap cli from $STAGE0_SOURCE_DIR"
     cp -r $STAGE0_SOURCE_DIR/* "$DOTNET_INSTALL_DIR"
@@ -190,7 +173,6 @@
     echo "run-build: Error: installing stage0 with exit code $EXIT_CODE." >&2
     exit $EXIT_CODE
 fi
->>>>>>> f45acc5e
 
 # Put stage 0 on the PATH (for this shell only)
 PATH="$DOTNET_INSTALL_DIR:$PATH"
