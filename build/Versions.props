<?xml version="1.0" encoding="utf-8"?>
<!-- Copyright (c) .NET Foundation and contributors. All rights reserved. Licensed under the MIT license. See License.txt in the project root for full license information. -->
<Project DefaultTargets="Build" xmlns="http://schemas.microsoft.com/developer/msbuild/2003">

  <PropertyGroup>
    <MSBuildAllProjects>$(MSBuildAllProjects);$(MSBuildThisFileFullPath)</MSBuildAllProjects>
  </PropertyGroup>

  <!-- Repo Version Information -->
  <PropertyGroup>
<<<<<<< HEAD
    <VersionPrefix>2.1.300</VersionPrefix>
    <PreReleaseVersionLabel>preview2</PreReleaseVersionLabel>
  </PropertyGroup>

=======
    <VersionBase>2.1.300</VersionBase>
    <PreReleaseVersionLabel>rc1</PreReleaseVersionLabel>
  </PropertyGroup>

  <!-- Repo Toolset Features -->
  <PropertyGroup>
    <UsingToolMicrosoftNetCompilers>false</UsingToolMicrosoftNetCompilers>
  </PropertyGroup>

  <!-- Toolset Dependencies -->
  <PropertyGroup>
    <DotNetCliVersion>2.1.300-preview3-008616</DotNetCliVersion>
    <RoslynToolsRepoToolsetVersion>1.0.0-beta-62615-02</RoslynToolsRepoToolsetVersion>
    <VSWhereVersion>2.2.7</VSWhereVersion>
  </PropertyGroup>

>>>>>>> 5c9416b9
  <!-- Production Dependencies -->
  <PropertyGroup>
    <MicrosoftBuildFrameworkVersion>15.4.8</MicrosoftBuildFrameworkVersion>
    <MicrosoftBuildUtilitiesCoreVersion>15.4.8</MicrosoftBuildUtilitiesCoreVersion>
    <MicrosoftExtensionsDependencyModelVersion>2.1.0-preview2-26306-03</MicrosoftExtensionsDependencyModelVersion>
    <NETStandardLibraryNETFrameworkVersion>2.0.1-servicing-26011-01</NETStandardLibraryNETFrameworkVersion>
    <NewtonsoftJsonVersion>9.0.1</NewtonsoftJsonVersion>
    <NuGetBuildTasksPackVersion>4.7.0-rtm.5122</NuGetBuildTasksPackVersion>
    <NuGetPackagingVersion>$(NuGetBuildTasksPackVersion)</NuGetPackagingVersion>
    <NuGetProjectModelVersion>$(NuGetBuildTasksPackVersion)</NuGetProjectModelVersion>
    <PlatformAbstractionsVersion>2.0.0</PlatformAbstractionsVersion>
    <SystemDiagnosticsFileVersionInfoVersion>4.0.0</SystemDiagnosticsFileVersionInfoVersion>
    <SystemReflectionMetadataVersion>1.4.2</SystemReflectionMetadataVersion>
  </PropertyGroup>

  <!-- Test Dependencies -->
  <PropertyGroup>
    <FluentAssertionsVersion>4.19.2</FluentAssertionsVersion>
    <FluentAssertionsJsonVersion>4.19.0</FluentAssertionsJsonVersion>
    <MicrosoftDotNetCliUtilsVersion>2.0.0</MicrosoftDotNetCliUtilsVersion>
    <MicrosoftNETTestSdkVersion>15.0.0</MicrosoftNETTestSdkVersion>
  </PropertyGroup>

  <PropertyGroup>
    <RestoreSources>
      $(RestoreSources);
      https://dotnetfeed.blob.core.windows.net/dotnet-core/packages/index.json;
      https://dotnet.myget.org/F/nuget-build/api/v3/index.json
    </RestoreSources>
  </PropertyGroup>
</Project><|MERGE_RESOLUTION|>--- conflicted
+++ resolved
@@ -8,29 +8,10 @@
 
   <!-- Repo Version Information -->
   <PropertyGroup>
-<<<<<<< HEAD
-    <VersionPrefix>2.1.300</VersionPrefix>
-    <PreReleaseVersionLabel>preview2</PreReleaseVersionLabel>
-  </PropertyGroup>
-
-=======
     <VersionBase>2.1.300</VersionBase>
     <PreReleaseVersionLabel>rc1</PreReleaseVersionLabel>
   </PropertyGroup>
 
-  <!-- Repo Toolset Features -->
-  <PropertyGroup>
-    <UsingToolMicrosoftNetCompilers>false</UsingToolMicrosoftNetCompilers>
-  </PropertyGroup>
-
-  <!-- Toolset Dependencies -->
-  <PropertyGroup>
-    <DotNetCliVersion>2.1.300-preview3-008616</DotNetCliVersion>
-    <RoslynToolsRepoToolsetVersion>1.0.0-beta-62615-02</RoslynToolsRepoToolsetVersion>
-    <VSWhereVersion>2.2.7</VSWhereVersion>
-  </PropertyGroup>
-
->>>>>>> 5c9416b9
   <!-- Production Dependencies -->
   <PropertyGroup>
     <MicrosoftBuildFrameworkVersion>15.4.8</MicrosoftBuildFrameworkVersion>
