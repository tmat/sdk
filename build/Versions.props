--- conflicted
+++ resolved
@@ -8,13 +8,8 @@
 
   <!-- Repo Version Information -->
   <PropertyGroup>
-<<<<<<< HEAD
-    <VersionPrefix>2.1.500</VersionPrefix>
-    <PreReleaseVersionLabel>preview</PreReleaseVersionLabel>
-=======
     <VersionPrefix>2.2.100</VersionPrefix>
     <PreReleaseVersionLabel>preview3</PreReleaseVersionLabel>
->>>>>>> 43539b5d
   </PropertyGroup>
 
   <!-- Production Dependencies -->
