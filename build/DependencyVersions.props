<?xml version="1.0" encoding="utf-8"?>
<Project ToolsVersion="15.0" xmlns="http://schemas.microsoft.com/developer/msbuild/2003">
  <PropertyGroup>
    <CLI_SharedFrameworkVersion>2.1.0-preview2-25616-02</CLI_SharedFrameworkVersion>
    <CLI_MSBuild_Version>15.5.0-preview-000074-0946838</CLI_MSBuild_Version>
    <CLI_Roslyn_Version>2.3.2-beta1-61921-05</CLI_Roslyn_Version>
    <CLI_Roslyn_Satellites_Version>2.3.0-pre-20170727-1</CLI_Roslyn_Satellites_Version>
    <CLI_DiaSymNative_Version>1.6.0-beta2-25304</CLI_DiaSymNative_Version>
    <CLI_FSharp_Version>4.2.0-rc-170630-0</CLI_FSharp_Version>
    <CLI_FSharp_Satellites_Version>4.4.1-pre-20170727-1</CLI_FSharp_Satellites_Version>

    <!-- We'll usually want to keep these versions in sync, but we may want to diverge in some
         cases, so use separate properties but derive one from the other unless we want to
         explicitly use different versions. -->
<<<<<<< HEAD
    <CLI_NETSDK_Version>2.0.1-servicing-20170912-1</CLI_NETSDK_Version>
=======
    <CLI_NETSDK_Version>2.1.0-preview1-20170818-1</CLI_NETSDK_Version>
>>>>>>> b925a30b
    <CLI_MSBuildExtensions_Version>$(CLI_NETSDK_Version)</CLI_MSBuildExtensions_Version>

    <CLI_NuGet_Version>4.4.0-preview1-4365</CLI_NuGet_Version>
    <CLI_NETStandardLibraryNETFrameworkVersion>2.0.0-preview3-25514-04</CLI_NETStandardLibraryNETFrameworkVersion>
    <CLI_WEBSDK_Version>2.0.0-rel-20170815-630</CLI_WEBSDK_Version>
    <CLI_TestPlatform_Version>15.5.0-preview-20170810-02</CLI_TestPlatform_Version>
    <SharedFrameworkVersion>$(CLI_SharedFrameworkVersion)</SharedFrameworkVersion>
    <SharedHostVersion>$(CLI_SharedFrameworkVersion)</SharedHostVersion>
    <HostFxrVersion>$(CLI_SharedFrameworkVersion)</HostFxrVersion>
    <TemplateEngineVersion>1.0.0-beta2-20170828-305</TemplateEngineVersion>
    <TemplateEngineTemplateVersion>1.0.0-beta2-20170828-305</TemplateEngineTemplateVersion>
    <TemplateEngineTemplate2_0Version>1.0.0-beta2-20170828-305</TemplateEngineTemplate2_0Version>
    <PlatformAbstractionsVersion>2.1.0-preview2-25616-02</PlatformAbstractionsVersion>
    <DependencyModelVersion>2.1.0-preview2-25616-02</DependencyModelVersion>
    <CliCommandLineParserVersion>0.1.1-alpha-167</CliCommandLineParserVersion>
    <CliMigrateVersion>1.2.1-alpha-002133</CliMigrateVersion>
    <MicroBuildVersion>0.2.0</MicroBuildVersion>
    <SpaTemplateVersion>1.0.417</SpaTemplateVersion>
    <XliffTasksVersion>0.2.0-beta-000042</XliffTasksVersion>
    <AspNetCoreRuntimePackageBrandName>aspnetcore-store</AspNetCoreRuntimePackageBrandName>
    <AspNetCoreRuntimePackageFolderName>dev-26623</AspNetCoreRuntimePackageFolderName>
    <AspNetCoreRuntimePackageVersion>2.1.0-preview1-26623</AspNetCoreRuntimePackageVersion>
  </PropertyGroup>

  <!-- infrastructure and test only dependencies -->
  <PropertyGroup>
    <VersionToolsVersion>1.0.27-prerelease-01723-01</VersionToolsVersion>
    <DotnetDebToolVersion>2.0.0-preview2-25331-01</DotnetDebToolVersion>
  </PropertyGroup>
</Project><|MERGE_RESOLUTION|>--- conflicted
+++ resolved
@@ -12,11 +12,7 @@
     <!-- We'll usually want to keep these versions in sync, but we may want to diverge in some
          cases, so use separate properties but derive one from the other unless we want to
          explicitly use different versions. -->
-<<<<<<< HEAD
-    <CLI_NETSDK_Version>2.0.1-servicing-20170912-1</CLI_NETSDK_Version>
-=======
     <CLI_NETSDK_Version>2.1.0-preview1-20170818-1</CLI_NETSDK_Version>
->>>>>>> b925a30b
     <CLI_MSBuildExtensions_Version>$(CLI_NETSDK_Version)</CLI_MSBuildExtensions_Version>
 
     <CLI_NuGet_Version>4.4.0-preview1-4365</CLI_NuGet_Version>
