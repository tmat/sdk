--- conflicted
+++ resolved
@@ -61,7 +61,8 @@
       <Output TaskParameter="CommitCount" PropertyName="DefaultCommitCount" />
       <Output TaskParameter="MsiVersion" PropertyName="MsiVersion" />
       <Output TaskParameter="VersionBadgeMoniker" PropertyName="VersionBadgeMoniker" />
-<<<<<<< HEAD
+      <Output TaskParameter="Channel" PropertyName="Channel" />
+      <Output TaskParameter="BranchName" PropertyName="BranchName" Condition=" '$(BranchName)' == '' " />
     </GenerateBuildVersionInfo>
 
     <GenerateNuGetPackagesArchiveVersion RepoRoot="$(RepoRoot)"
@@ -69,12 +70,6 @@
       <Output TaskParameter="Version" PropertyName="NuGetPackagesArchiveVersion"/>
     </GenerateNuGetPackagesArchiveVersion>
 
-=======
-      <Output TaskParameter="Channel" PropertyName="Channel" />
-      <Output TaskParameter="BranchName" PropertyName="BranchName" Condition=" '$(BranchName)' == '' " />
-    </GenerateBuildVersionInfo>
-
->>>>>>> 9cf4e9d1
     <PropertyGroup>
       <CommitCount Condition=" '$(CommitCount)' == '' ">$(DefaultCommitCount)</CommitCount>
 
