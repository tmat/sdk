<Project ToolsVersion="15.0" xmlns="http://schemas.microsoft.com/developer/msbuild/2003">
  <PropertyGroup>
    <VersionMajor>2</VersionMajor>
    <VersionMinor>1</VersionMinor>
<<<<<<< HEAD
    <VersionPatch>403</VersionPatch>
    <ReleaseSuffix Condition=" '$(ReleaseSuffix)' == '' ">servicing</ReleaseSuffix>
=======
    <VersionPatch>500</VersionPatch>
    <ReleaseSuffix Condition=" '$(ReleaseSuffix)' == '' ">preview</ReleaseSuffix>
>>>>>>> b61fdc0e

    <MajorMinorVersion>$(VersionMajor).$(VersionMinor)</MajorMinorVersion>
    <CliVersionNoSuffix>$(VersionMajor).$(VersionMinor).$(VersionPatch)</CliVersionNoSuffix>
    <CliVersionPrefix>$(CliVersionNoSuffix)-$(ReleaseSuffix)</CliVersionPrefix>
    <CliBrandingVersion Condition=" '$(DropSuffix)' != 'true' ">$(CliVersionNoSuffix) - $(ReleaseSuffix)</CliBrandingVersion>
    <CliBrandingVersion Condition=" '$(DropSuffix)' == 'true' ">$(CliVersionNoSuffix)</CliBrandingVersion>
    <SimpleVersion Condition=" '$(DropSuffix)' != 'true' ">$(CliVersionNoSuffix).$(CommitCount)</SimpleVersion>
    <SimpleVersion Condition=" '$(SimpleVersion)' == '' ">$(CliVersionNoSuffix)</SimpleVersion>

    <VersionSuffix Condition=" '$(DropSuffix)' != 'true' ">$(ReleaseSuffix)-$(CommitCount)</VersionSuffix>

    <FullNugetVersion>$(CliVersionNoSuffix)-$(ReleaseSuffix)-$(CommitCount)</FullNugetVersion>

    <NugetVersion Condition=" '$(DropSuffix)' != 'true' ">$(FullNugetVersion)</NugetVersion>
    <NugetVersion Condition=" '$(NugetVersion)' == '' ">$(CliVersionNoSuffix)</NugetVersion>

    <SdkVersion>$(NugetVersion)</SdkVersion>
    <SdkNugetVersion>$(NugetVersion)</SdkNugetVersion>
  </PropertyGroup>
</Project><|MERGE_RESOLUTION|>--- conflicted
+++ resolved
@@ -2,13 +2,8 @@
   <PropertyGroup>
     <VersionMajor>2</VersionMajor>
     <VersionMinor>1</VersionMinor>
-<<<<<<< HEAD
-    <VersionPatch>403</VersionPatch>
-    <ReleaseSuffix Condition=" '$(ReleaseSuffix)' == '' ">servicing</ReleaseSuffix>
-=======
     <VersionPatch>500</VersionPatch>
     <ReleaseSuffix Condition=" '$(ReleaseSuffix)' == '' ">preview</ReleaseSuffix>
->>>>>>> b61fdc0e
 
     <MajorMinorVersion>$(VersionMajor).$(VersionMinor)</MajorMinorVersion>
     <CliVersionNoSuffix>$(VersionMajor).$(VersionMinor).$(VersionPatch)</CliVersionNoSuffix>
