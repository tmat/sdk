--- conflicted
+++ resolved
@@ -15,11 +15,7 @@
   </ItemGroup>
 
   <ItemGroup>
-<<<<<<< HEAD
-    <PackageReference Include="Microsoft.NET.Test.Sdk" Version="15.5.0-preview-20170923-02" />
-=======
     <PackageReference Include="Microsoft.NET.Test.Sdk" Version="15.5.0-preview-20171012-09" />
->>>>>>> c058cf49
     <PackageReference Include="xunit" Version="2.3.0" />
     <PackageReference Include="xunit.runner.visualstudio" Version="2.3.0" />
     <DotNetCliToolReference Include="dotnet-xunit" Version="2.3.0" />
