<?xml version="1.0" encoding="utf-8"?>
<Project>
  <PropertyGroup>
    <MajorVersion>6</MajorVersion>
    <MinorVersion>0</MinorVersion>
    <!-- Build release-only package. -->
    <PreReleaseVersionLabel>
    </PreReleaseVersionLabel>
    <!--
      Because this is a global tool Arcade is unable to generate prerelease versioned packages
      due to the shim executable containing a hardcoded path which includes the release version.
    -->
    <AutoGenerateAssemblyVersion>true</AutoGenerateAssemblyVersion>
  </PropertyGroup>
  <PropertyGroup>
    <BenchmarkDotNetVersion>0.12.1</BenchmarkDotNetVersion>
    <MicrosoftBuildVersion>15.3.409</MicrosoftBuildVersion>
    <!-- Dependencies from https://github.com/dotnet/roslyn -->
<<<<<<< HEAD
    <MicrosoftNETCoreCompilersPackageVersion>3.9.0-4.21069.12</MicrosoftNETCoreCompilersPackageVersion>
=======
    <MicrosoftNETCoreCompilersPackageVersion>3.10.0-1.21111.42</MicrosoftNETCoreCompilersPackageVersion>
>>>>>>> d8ba1c35
    <MicrosoftExtensionsVersion>5.0.0-preview.7.20364.11</MicrosoftExtensionsVersion>
    <!-- In order tests against the same version of NuGet as the SDK. We have to set this to match. -->
    <NuGetVersion>5.8.0-preview.3.6823</NuGetVersion>
  </PropertyGroup>
  <!--
    Other Dependency versions
  -->
  <PropertyGroup>
    <BenchmarkDotNetAnnotationsVersion>$(BenchmarkDotNetVersion)</BenchmarkDotNetAnnotationsVersion>
    <SystemCommandLineVersion>2.0.0-beta1.20371.2</SystemCommandLineVersion>
    <SystemCommandLineRenderingVersion>0.3.0-alpha.20371.2</SystemCommandLineRenderingVersion>
    <MicrosoftBuildFrameworkVersion>$(MicrosoftBuildVersion)</MicrosoftBuildFrameworkVersion>
    <MicrosoftBuildLocatorVersion>1.2.6</MicrosoftBuildLocatorVersion>
    <MicrosoftCodeAnalysisAnalyzerTestingVersion>1.0.1-beta1.20413.3</MicrosoftCodeAnalysisAnalyzerTestingVersion>
    <MicrosoftExtensionsDependencyInjectionVersion>$(MicrosoftExtensionsVersion)</MicrosoftExtensionsDependencyInjectionVersion>
    <MicrosoftExtensionsFileSystemGlobbingVersion>$(MicrosoftExtensionsVersion)</MicrosoftExtensionsFileSystemGlobbingVersion>
    <MicrosoftExtensionsLoggingVersion>$(MicrosoftExtensionsVersion)</MicrosoftExtensionsLoggingVersion>
    <MicrosoftCodeAnalysisAnalyzersVersion>3.3.0</MicrosoftCodeAnalysisAnalyzersVersion>
    <MicrosoftCodeAnalysisVersion>$(MicrosoftNETCoreCompilersPackageVersion)</MicrosoftCodeAnalysisVersion>
    <NuGetCommonVersion>$(NuGetVersion)</NuGetCommonVersion>
    <NuGetConfigurationVersion>$(NuGetVersion)</NuGetConfigurationVersion>
    <NuGetFrameworksVersion>$(NuGetVersion)</NuGetFrameworksVersion>
    <NuGetPackagingVersion>$(NuGetVersion)</NuGetPackagingVersion>
    <NuGetProtocolVersion>$(NuGetVersion)</NuGetProtocolVersion>
    <NuGetVersioningVersion>$(NuGetVersion)</NuGetVersioningVersion>
    <SystemTextJsonVersion>$(MicrosoftExtensionsVersion)</SystemTextJsonVersion>
    <!--
      Workaround for the inability to load the NugetSdkResolver from the .NET 5 SDK
      https://github.com/microsoft/MSBuildLocator/issues/88
    -->
    <NewtonsoftJsonVersion>12.0.2</NewtonsoftJsonVersion>
  </PropertyGroup>
  <PropertyGroup>
    <DiscoverEditorConfigFiles>true</DiscoverEditorConfigFiles>
  </PropertyGroup>
</Project><|MERGE_RESOLUTION|>--- conflicted
+++ resolved
@@ -16,11 +16,7 @@
     <BenchmarkDotNetVersion>0.12.1</BenchmarkDotNetVersion>
     <MicrosoftBuildVersion>15.3.409</MicrosoftBuildVersion>
     <!-- Dependencies from https://github.com/dotnet/roslyn -->
-<<<<<<< HEAD
-    <MicrosoftNETCoreCompilersPackageVersion>3.9.0-4.21069.12</MicrosoftNETCoreCompilersPackageVersion>
-=======
     <MicrosoftNETCoreCompilersPackageVersion>3.10.0-1.21111.42</MicrosoftNETCoreCompilersPackageVersion>
->>>>>>> d8ba1c35
     <MicrosoftExtensionsVersion>5.0.0-preview.7.20364.11</MicrosoftExtensionsVersion>
     <!-- In order tests against the same version of NuGet as the SDK. We have to set this to match. -->
     <NuGetVersion>5.8.0-preview.3.6823</NuGetVersion>
