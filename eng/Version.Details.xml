--- conflicted
+++ resolved
@@ -1,15 +1,6 @@
 <?xml version="1.0" encoding="utf-8"?>
 <Dependencies>
   <ProductDependencies>
-<<<<<<< HEAD
-    <Dependency Name="Microsoft.AspNetCore.Mvc.Analyzers" Version="3.0.0-preview4-19216-03">
-      <Uri>https://github.com/aspnet/AspNetCore</Uri>
-      <Sha>865acae3e95d5ade51b66ea578ba9d7764d562ba</Sha>
-    </Dependency>
-    <Dependency Name="Microsoft.AspNetCore.Mvc.Api.Analyzers" Version="3.0.0-preview4-19216-03">
-      <Uri>https://github.com/aspnet/AspNetCore</Uri>
-      <Sha>865acae3e95d5ade51b66ea578ba9d7764d562ba</Sha>
-=======
     <Dependency Name="Microsoft.AspNetCore.Mvc.Analyzers" Version="3.0.0-preview5-19222-01">
       <Uri>https://github.com/aspnet/AspNetCore</Uri>
       <Sha>d62d33c5316a3ba8fa29d96ace8dc97ed6ea73a8</Sha>
@@ -17,7 +8,6 @@
     <Dependency Name="Microsoft.AspNetCore.Mvc.Api.Analyzers" Version="3.0.0-preview5-19222-01">
       <Uri>https://github.com/aspnet/AspNetCore</Uri>
       <Sha>d62d33c5316a3ba8fa29d96ace8dc97ed6ea73a8</Sha>
->>>>>>> a7173828
     </Dependency>
   </ProductDependencies>
   <ToolsetDependencies>
