--- conflicted
+++ resolved
@@ -82,41 +82,11 @@
       <Sha>27f18656aab37d71839f562c0653afce07a2d2fd</Sha>
       <SourceBuild RepoName="format" ManagedOnly="true" />
     </Dependency>
-<<<<<<< HEAD
-    <Dependency Name="Microsoft.Net.Compilers.Toolset" Version="4.8.0-7.24503.12">
-      <Uri>https://github.com/dotnet/roslyn</Uri>
-      <Sha>8903f4b17a8dabe5cba91a9d37ee458a466476ab</Sha>
+    <Dependency Name="Microsoft.Net.Compilers.Toolset" Version="4.8.0-7.24468.9">
+      <Uri>https://dev.azure.com/dnceng/internal/_git/dotnet-roslyn</Uri>
+      <Sha>def88648f7e78a44bf300acd0a4e2009c44a6b39</Sha>
       <SourceBuild RepoName="roslyn" ManagedOnly="true" />
     </Dependency>
-    <Dependency Name="Microsoft.CodeAnalysis" Version="4.8.0-7.24503.12">
-      <Uri>https://github.com/dotnet/roslyn</Uri>
-      <Sha>8903f4b17a8dabe5cba91a9d37ee458a466476ab</Sha>
-    </Dependency>
-    <Dependency Name="Microsoft.CodeAnalysis.CSharp" Version="4.8.0-7.24503.12">
-      <Uri>https://github.com/dotnet/roslyn</Uri>
-      <Sha>8903f4b17a8dabe5cba91a9d37ee458a466476ab</Sha>
-    </Dependency>
-    <Dependency Name="Microsoft.CodeAnalysis.CSharp.CodeStyle" Version="4.8.0-7.24503.12">
-      <Uri>https://github.com/dotnet/roslyn</Uri>
-      <Sha>8903f4b17a8dabe5cba91a9d37ee458a466476ab</Sha>
-    </Dependency>
-    <Dependency Name="Microsoft.CodeAnalysis.CSharp.Features" Version="4.8.0-7.24503.12">
-      <Uri>https://github.com/dotnet/roslyn</Uri>
-      <Sha>8903f4b17a8dabe5cba91a9d37ee458a466476ab</Sha>
-    </Dependency>
-    <Dependency Name="Microsoft.CodeAnalysis.CSharp.Workspaces" Version="4.8.0-7.24503.12">
-      <Uri>https://github.com/dotnet/roslyn</Uri>
-      <Sha>8903f4b17a8dabe5cba91a9d37ee458a466476ab</Sha>
-    </Dependency>
-    <Dependency Name="Microsoft.CodeAnalysis.Workspaces.MSBuild" Version="4.8.0-7.24503.12">
-      <Uri>https://github.com/dotnet/roslyn</Uri>
-      <Sha>8903f4b17a8dabe5cba91a9d37ee458a466476ab</Sha>
-=======
-    <Dependency Name="Microsoft.Net.Compilers.Toolset" Version="4.8.0-7.24468.9">
-      <Uri>https://dev.azure.com/dnceng/internal/_git/dotnet-roslyn</Uri>
-      <Sha>def88648f7e78a44bf300acd0a4e2009c44a6b39</Sha>
-      <SourceBuild RepoName="roslyn" ManagedOnly="true" />
-    </Dependency>
     <Dependency Name="Microsoft.CodeAnalysis" Version="4.8.0-7.24468.9">
       <Uri>https://dev.azure.com/dnceng/internal/_git/dotnet-roslyn</Uri>
       <Sha>def88648f7e78a44bf300acd0a4e2009c44a6b39</Sha>
@@ -140,7 +110,6 @@
     <Dependency Name="Microsoft.CodeAnalysis.Workspaces.MSBuild" Version="4.8.0-7.24468.9">
       <Uri>https://dev.azure.com/dnceng/internal/_git/dotnet-roslyn</Uri>
       <Sha>def88648f7e78a44bf300acd0a4e2009c44a6b39</Sha>
->>>>>>> d90806d0
     </Dependency>
     <Dependency Name="Microsoft.AspNetCore.DeveloperCertificates.XPlat" Version="8.0.10-servicing.24468.4">
       <Uri>https://dev.azure.com/dnceng/internal/_git/dotnet-aspnetcore</Uri>
