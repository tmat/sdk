--- conflicted
+++ resolved
@@ -97,42 +97,12 @@
       <Uri>https://github.com/dotnet/roslyn</Uri>
       <Sha>1d424c126a07054f0b84b6ae28c13c7d4336db62</Sha>
     </Dependency>
-<<<<<<< HEAD
-    <Dependency Name="Microsoft.Net.Compilers.Toolset" Version="4.11.0-3.24378.3">
-      <Uri>https://github.com/dotnet/roslyn</Uri>
-      <Sha>5e3a11e2e7f952da93f9d35bd63a2fa181c0608b</Sha>
+    <!-- Intermediate is necessary for source build. -->
+    <Dependency Name="Microsoft.SourceBuild.Intermediate.roslyn" Version="4.12.0-2.24406.3">
+      <Uri>https://github.com/dotnet/roslyn</Uri>
+      <Sha>1d424c126a07054f0b84b6ae28c13c7d4336db62</Sha>
       <SourceBuild RepoName="roslyn" ManagedOnly="true" />
     </Dependency>
-    <Dependency Name="Microsoft.CodeAnalysis" Version="4.11.0-3.24378.3">
-      <Uri>https://github.com/dotnet/roslyn</Uri>
-      <Sha>5e3a11e2e7f952da93f9d35bd63a2fa181c0608b</Sha>
-    </Dependency>
-    <Dependency Name="Microsoft.CodeAnalysis.CSharp" Version="4.11.0-3.24378.3">
-      <Uri>https://github.com/dotnet/roslyn</Uri>
-      <Sha>5e3a11e2e7f952da93f9d35bd63a2fa181c0608b</Sha>
-    </Dependency>
-    <Dependency Name="Microsoft.CodeAnalysis.CSharp.CodeStyle" Version="4.11.0-3.24378.3">
-      <Uri>https://github.com/dotnet/roslyn</Uri>
-      <Sha>5e3a11e2e7f952da93f9d35bd63a2fa181c0608b</Sha>
-    </Dependency>
-    <Dependency Name="Microsoft.CodeAnalysis.CSharp.Features" Version="4.11.0-3.24378.3">
-      <Uri>https://github.com/dotnet/roslyn</Uri>
-      <Sha>5e3a11e2e7f952da93f9d35bd63a2fa181c0608b</Sha>
-    </Dependency>
-    <Dependency Name="Microsoft.CodeAnalysis.CSharp.Workspaces" Version="4.11.0-3.24378.3">
-      <Uri>https://github.com/dotnet/roslyn</Uri>
-      <Sha>5e3a11e2e7f952da93f9d35bd63a2fa181c0608b</Sha>
-    </Dependency>
-    <Dependency Name="Microsoft.CodeAnalysis.Workspaces.MSBuild" Version="4.11.0-3.24378.3">
-      <Uri>https://github.com/dotnet/roslyn</Uri>
-      <Sha>5e3a11e2e7f952da93f9d35bd63a2fa181c0608b</Sha>
-=======
-    <!-- Intermediate is necessary for source build. -->
-    <Dependency Name="Microsoft.SourceBuild.Intermediate.roslyn" Version="4.12.0-2.24406.3">
-      <Uri>https://github.com/dotnet/roslyn</Uri>
-      <Sha>1d424c126a07054f0b84b6ae28c13c7d4336db62</Sha>
-      <SourceBuild RepoName="roslyn" ManagedOnly="true" />
-    </Dependency>
     <Dependency Name="Microsoft.Net.Compilers.Toolset.Framework" Version="4.12.0-2.24406.3">
       <Uri>https://github.com/dotnet/roslyn</Uri>
       <Sha>1d424c126a07054f0b84b6ae28c13c7d4336db62</Sha>
@@ -156,7 +126,6 @@
     <Dependency Name="Microsoft.CodeAnalysis.CSharp.Workspaces" Version="4.12.0-2.24406.3">
       <Uri>https://github.com/dotnet/roslyn</Uri>
       <Sha>1d424c126a07054f0b84b6ae28c13c7d4336db62</Sha>
->>>>>>> 32ea7ddd
     </Dependency>
     <Dependency Name="Microsoft.CodeAnalysis.Workspaces.MSBuild" Version="4.12.0-2.24406.3">
       <Uri>https://github.com/dotnet/roslyn</Uri>
@@ -239,20 +208,6 @@
       <Uri>https://github.com/nuget/nuget.client</Uri>
       <Sha>5485ea697de98eee58746e0b0054cd478e33a1a5</Sha>
     </Dependency>
-<<<<<<< HEAD
-    <Dependency Name="Microsoft.NET.Test.Sdk" Version="17.11.0-release-24373-02">
-      <Uri>https://github.com/microsoft/vstest</Uri>
-      <Sha>c6ad3e3fa4120fb32c8a48bab4fa478adfdb2740</Sha>
-      <SourceBuild RepoName="vstest" ManagedOnly="true" />
-    </Dependency>
-    <Dependency Name="Microsoft.TestPlatform.CLI" Version="17.11.0-release-24373-02">
-      <Uri>https://github.com/microsoft/vstest</Uri>
-      <Sha>c6ad3e3fa4120fb32c8a48bab4fa478adfdb2740</Sha>
-    </Dependency>
-    <Dependency Name="Microsoft.TestPlatform.Build" Version="17.11.0-release-24373-02">
-      <Uri>https://github.com/microsoft/vstest</Uri>
-      <Sha>c6ad3e3fa4120fb32c8a48bab4fa478adfdb2740</Sha>
-=======
     <Dependency Name="Microsoft.NET.Test.Sdk" Version="17.12.0-preview-24405-02">
       <Uri>https://github.com/microsoft/vstest</Uri>
       <Sha>b1e15e51243982a3396d0136f4fd889a707e1d0e</Sha>
@@ -264,7 +219,6 @@
     <Dependency Name="Microsoft.TestPlatform.Build" Version="17.12.0-preview-24405-02">
       <Uri>https://github.com/microsoft/vstest</Uri>
       <Sha>b1e15e51243982a3396d0136f4fd889a707e1d0e</Sha>
->>>>>>> 32ea7ddd
     </Dependency>
     <!-- Intermediate is necessary for source build. -->
     <Dependency Name="Microsoft.SourceBuild.Intermediate.vstest" Version="17.12.0-preview-24405-02">
@@ -367,20 +321,6 @@
       <Uri>https://github.com/dotnet/razor</Uri>
       <Sha>36542b23cfe07ae324274a3bd794c70557b806e4</Sha>
     </Dependency>
-<<<<<<< HEAD
-    <Dependency Name="Microsoft.CodeAnalysis.Razor.Tooling.Internal" Version="9.0.0-preview.24381.2">
-      <Uri>https://github.com/dotnet/razor</Uri>
-      <Sha>78a398c6904bf0a30bcc2bb876ef518972c03f7d</Sha>
-      <SourceBuild RepoName="razor" ManagedOnly="true" />
-    </Dependency>
-    <Dependency Name="Microsoft.AspNetCore.Mvc.Razor.Extensions.Tooling.Internal" Version="9.0.0-preview.24381.2">
-      <Uri>https://github.com/dotnet/razor</Uri>
-      <Sha>78a398c6904bf0a30bcc2bb876ef518972c03f7d</Sha>
-    </Dependency>
-    <Dependency Name="Microsoft.NET.Sdk.Razor.SourceGenerators.Transport" Version="9.0.0-preview.24381.2">
-      <Uri>https://github.com/dotnet/razor</Uri>
-      <Sha>78a398c6904bf0a30bcc2bb876ef518972c03f7d</Sha>
-=======
     <Dependency Name="Microsoft.AspNetCore.Mvc.Razor.Extensions.Tooling.Internal" Version="9.0.0-preview.24405.2">
       <Uri>https://github.com/dotnet/razor</Uri>
       <Sha>36542b23cfe07ae324274a3bd794c70557b806e4</Sha>
@@ -402,7 +342,6 @@
     <Dependency Name="Microsoft.AspNetCore.Authorization" Version="9.0.0-rc.1.24406.7">
       <Uri>https://github.com/dotnet/aspnetcore</Uri>
       <Sha>c43053635afd8b3b9c0f805384936ba4c58d94fe</Sha>
->>>>>>> 32ea7ddd
     </Dependency>
     <Dependency Name="Microsoft.AspNetCore.Components.Web" Version="9.0.0-rc.1.24406.7">
       <Uri>https://github.com/dotnet/aspnetcore</Uri>
@@ -497,16 +436,6 @@
       <Sha>803d8598f98fb4efd94604b32627ee9407f246db</Sha>
       <SourceBuild RepoName="command-line-api" ManagedOnly="true" />
     </Dependency>
-<<<<<<< HEAD
-    <Dependency Name="Microsoft.SourceBuild.Intermediate.source-build-externals" Version="8.0.0-alpha.1.24379.1">
-      <Uri>https://github.com/dotnet/source-build-externals</Uri>
-      <Sha>fb970eccb0a9cae3092464e29cbabda0d4115049</Sha>
-      <SourceBuild RepoName="source-build-externals" ManagedOnly="true" />
-    </Dependency>
-    <Dependency Name="Microsoft.SourceBuild.Intermediate.source-build-reference-packages" Version="8.0.0-alpha.1.24372.3">
-      <Uri>https://github.com/dotnet/source-build-reference-packages</Uri>
-      <Sha>30ed464acd37779c64e9dc652d4460543ebf9966</Sha>
-=======
     <!-- Intermediate is necessary for source build. -->
     <Dependency Name="Microsoft.SourceBuild.Intermediate.source-build-externals" Version="9.0.0-alpha.1.24380.1">
       <Uri>https://github.com/dotnet/source-build-externals</Uri>
@@ -517,7 +446,6 @@
     <Dependency Name="Microsoft.SourceBuild.Intermediate.source-build-reference-packages" Version="9.0.0-alpha.1.24379.2">
       <Uri>https://github.com/dotnet/source-build-reference-packages</Uri>
       <Sha>7acff95b845d4e44ac902068932076a77bfed595</Sha>
->>>>>>> 32ea7ddd
       <SourceBuild RepoName="source-build-reference-packages" ManagedOnly="true" />
     </Dependency>
     <Dependency Name="Microsoft.Deployment.DotNet.Releases" Version="2.0.0-preview.1.24373.3">
@@ -653,24 +581,6 @@
     </Dependency>
   </ProductDependencies>
   <ToolsetDependencies>
-<<<<<<< HEAD
-    <Dependency Name="Microsoft.DotNet.Arcade.Sdk" Version="8.0.0-beta.24376.1">
-      <Uri>https://github.com/dotnet/arcade</Uri>
-      <Sha>1e2be7464703499cf98e20536fb4da4218c8fce1</Sha>
-      <SourceBuild RepoName="arcade" ManagedOnly="true" />
-    </Dependency>
-    <Dependency Name="Microsoft.DotNet.Helix.Sdk" Version="8.0.0-beta.24376.1">
-      <Uri>https://github.com/dotnet/arcade</Uri>
-      <Sha>1e2be7464703499cf98e20536fb4da4218c8fce1</Sha>
-    </Dependency>
-    <Dependency Name="Microsoft.DotNet.SignTool" Version="8.0.0-beta.24376.1">
-      <Uri>https://github.com/dotnet/arcade</Uri>
-      <Sha>1e2be7464703499cf98e20536fb4da4218c8fce1</Sha>
-    </Dependency>
-    <Dependency Name="Microsoft.DotNet.XUnitExtensions" Version="8.0.0-beta.24376.1">
-      <Uri>https://github.com/dotnet/arcade</Uri>
-      <Sha>1e2be7464703499cf98e20536fb4da4218c8fce1</Sha>
-=======
     <Dependency Name="Microsoft.DotNet.Arcade.Sdk" Version="9.0.0-beta.24401.1">
       <Uri>https://github.com/dotnet/arcade</Uri>
       <Sha>a3dae8d4fd5a17c147cbecfd31e61463731ac0cc</Sha>
@@ -686,7 +596,6 @@
     <Dependency Name="Microsoft.DotNet.SignTool" Version="9.0.0-beta.24401.1">
       <Uri>https://github.com/dotnet/arcade</Uri>
       <Sha>a3dae8d4fd5a17c147cbecfd31e61463731ac0cc</Sha>
->>>>>>> 32ea7ddd
     </Dependency>
     <Dependency Name="Microsoft.DotNet.XUnitExtensions" Version="9.0.0-beta.24401.1">
       <Uri>https://github.com/dotnet/arcade</Uri>
