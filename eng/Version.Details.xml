--- conflicted
+++ resolved
@@ -1,7 +1,6 @@
 <?xml version="1.0" encoding="utf-8"?>
 <Dependencies>
   <ProductDependencies>
-<<<<<<< HEAD
     <Dependency Name="Microsoft.TemplateEngine.Abstractions" Version="7.0.100-rtm.22507.5">
       <Uri>https://github.com/dotnet/templating</Uri>
       <Sha>90b4ea928260c3265949f957d9be506289d8462f</Sha>
@@ -9,15 +8,6 @@
     <Dependency Name="Microsoft.TemplateEngine.Mocks" Version="7.0.100-rtm.22507.5">
       <Uri>https://github.com/dotnet/templating</Uri>
       <Sha>90b4ea928260c3265949f957d9be506289d8462f</Sha>
-=======
-    <Dependency Name="Microsoft.TemplateEngine.Abstractions" Version="7.0.100-rtm.22510.12">
-      <Uri>https://github.com/dotnet/templating</Uri>
-      <Sha>b2fee4344be84b38feb34e4966466769c4aa1737</Sha>
-    </Dependency>
-    <Dependency Name="Microsoft.TemplateEngine.Mocks" Version="7.0.100-rtm.22510.12">
-      <Uri>https://github.com/dotnet/templating</Uri>
-      <Sha>b2fee4344be84b38feb34e4966466769c4aa1737</Sha>
->>>>>>> 7620a35b
       <SourceBuild RepoName="templating" ManagedOnly="true" />
     </Dependency>
     <Dependency Name="Microsoft.NETCore.App.Ref" Version="7.0.0">
@@ -56,7 +46,6 @@
       <Uri>https://github.com/dotnet/runtime</Uri>
       <Sha>075e74ed1356f2e5bb978ac541633ab46e34bf99</Sha>
     </Dependency>
-<<<<<<< HEAD
     <Dependency Name="Microsoft.Build" Version="17.5.0-preview-22513-03">
       <Uri>https://github.com/dotnet/msbuild</Uri>
       <Sha>b3bd0870cd7a5e3b570cc44bd9fa3624c3dd8312</Sha>
@@ -72,23 +61,6 @@
     <Dependency Name="Microsoft.SourceBuild.Intermediate.fsharp" Version="7.0.0-beta.22512.1">
       <Uri>https://github.com/dotnet/fsharp</Uri>
       <Sha>664588e64eff5db2a2fcb44b8dbddfb0ce4bbbf1</Sha>
-=======
-    <Dependency Name="Microsoft.Build" Version="17.4.0-preview-22512-01">
-      <Uri>https://github.com/dotnet/msbuild</Uri>
-      <Sha>0a4ea3c41cfd6c0c0b86bad45311c40632e4937e</Sha>
-    </Dependency>
-    <Dependency Name="Microsoft.Build.Localization" Version="17.4.0-preview-22512-01">
-      <Uri>https://github.com/dotnet/msbuild</Uri>
-      <Sha>0a4ea3c41cfd6c0c0b86bad45311c40632e4937e</Sha>
-    </Dependency>
-    <Dependency Name="Microsoft.FSharp.Compiler" Version="12.4.0-beta.22513.2">
-      <Uri>https://github.com/dotnet/fsharp</Uri>
-      <Sha>e142005b5b992da4c04f56bdb287d685da55989c</Sha>
-    </Dependency>
-    <Dependency Name="Microsoft.SourceBuild.Intermediate.fsharp" Version="7.0.0-beta.22513.2">
-      <Uri>https://github.com/dotnet/fsharp</Uri>
-      <Sha>e142005b5b992da4c04f56bdb287d685da55989c</Sha>
->>>>>>> 7620a35b
       <SourceBuild RepoName="fsharp" ManagedOnly="true" />
     </Dependency>
     <Dependency Name="dotnet-format" Version="7.0.351204">
@@ -96,7 +68,6 @@
       <Sha>c1136d16ab588f45727fe908212b90578edc2aff</Sha>
       <SourceBuildTarball RepoName="format" ManagedOnly="true" />
     </Dependency>
-<<<<<<< HEAD
     <Dependency Name="Microsoft.Net.Compilers.Toolset" Version="4.5.0-1.22511.15">
       <Uri>https://github.com/dotnet/roslyn</Uri>
       <Sha>f9e6ff2705883669cdaa1c806af08d46dec04c1e</Sha>
@@ -133,44 +104,6 @@
     <Dependency Name="Microsoft.AspNetCore.TestHost" Version="7.0.0">
       <Uri>https://github.com/dotnet/aspnetcore</Uri>
       <Sha>d50065c4a4fe31a66a1cc2e1a31896d30464da13</Sha>
-=======
-    <Dependency Name="Microsoft.Net.Compilers.Toolset" Version="4.4.0-3.22512.2">
-      <Uri>https://github.com/dotnet/roslyn</Uri>
-      <Sha>68600aced97c928d722424b28d365d9c52de495a</Sha>
-      <SourceBuild RepoName="roslyn" ManagedOnly="true" />
-    </Dependency>
-    <Dependency Name="Microsoft.CodeAnalysis" Version="4.4.0-3.22512.2">
-      <Uri>https://github.com/dotnet/roslyn</Uri>
-      <Sha>68600aced97c928d722424b28d365d9c52de495a</Sha>
-    </Dependency>
-    <Dependency Name="Microsoft.CodeAnalysis.CSharp" Version="4.4.0-3.22512.2">
-      <Uri>https://github.com/dotnet/roslyn</Uri>
-      <Sha>68600aced97c928d722424b28d365d9c52de495a</Sha>
-    </Dependency>
-    <Dependency Name="Microsoft.CodeAnalysis.CSharp.CodeStyle" Version="4.4.0-3.22512.2">
-      <Uri>https://github.com/dotnet/roslyn</Uri>
-      <Sha>68600aced97c928d722424b28d365d9c52de495a</Sha>
-    </Dependency>
-    <Dependency Name="Microsoft.CodeAnalysis.CSharp.Features" Version="4.4.0-3.22512.2">
-      <Uri>https://github.com/dotnet/roslyn</Uri>
-      <Sha>68600aced97c928d722424b28d365d9c52de495a</Sha>
-    </Dependency>
-    <Dependency Name="Microsoft.CodeAnalysis.CSharp.Workspaces" Version="4.4.0-3.22512.2">
-      <Uri>https://github.com/dotnet/roslyn</Uri>
-      <Sha>68600aced97c928d722424b28d365d9c52de495a</Sha>
-    </Dependency>
-    <Dependency Name="Microsoft.CodeAnalysis.Workspaces.MSBuild" Version="4.4.0-3.22512.2">
-      <Uri>https://github.com/dotnet/roslyn</Uri>
-      <Sha>68600aced97c928d722424b28d365d9c52de495a</Sha>
-    </Dependency>
-    <Dependency Name="Microsoft.AspNetCore.DeveloperCertificates.XPlat" Version="7.0.0-rtm.22512.14">
-      <Uri>https://github.com/dotnet/aspnetcore</Uri>
-      <Sha>122736b8fd5acf3e49e83016582702452c07f400</Sha>
-    </Dependency>
-    <Dependency Name="Microsoft.AspNetCore.TestHost" Version="7.0.0-rtm.22512.14">
-      <Uri>https://github.com/dotnet/aspnetcore</Uri>
-      <Sha>122736b8fd5acf3e49e83016582702452c07f400</Sha>
->>>>>>> 7620a35b
     </Dependency>
     <Dependency Name="NuGet.Build.Tasks" Version="6.4.0-rc.117">
       <Uri>https://github.com/nuget/nuget.client</Uri>
@@ -230,7 +163,6 @@
       <Uri>https://github.com/dotnet/wpf</Uri>
       <Sha>95ca32d5556ce76d672fa11397502cc2e6f5f627</Sha>
     </Dependency>
-<<<<<<< HEAD
     <Dependency Name="Microsoft.AspNetCore.App.Ref" Version="7.0.0">
       <Uri>https://github.com/dotnet/aspnetcore</Uri>
       <Sha>d50065c4a4fe31a66a1cc2e1a31896d30464da13</Sha>
@@ -275,52 +207,6 @@
     <Dependency Name="Microsoft.AspNetCore.Mvc.Api.Analyzers" Version="7.0.0-rtm.22513.7">
       <Uri>https://github.com/dotnet/aspnetcore</Uri>
       <Sha>d50065c4a4fe31a66a1cc2e1a31896d30464da13</Sha>
-=======
-    <Dependency Name="Microsoft.AspNetCore.App.Ref" Version="7.0.0-rtm.22512.14">
-      <Uri>https://github.com/dotnet/aspnetcore</Uri>
-      <Sha>122736b8fd5acf3e49e83016582702452c07f400</Sha>
-    </Dependency>
-    <Dependency Name="Microsoft.AspNetCore.App.Ref.Internal" Version="7.0.0-rtm.22512.14">
-      <Uri>https://github.com/dotnet/aspnetcore</Uri>
-      <Sha>122736b8fd5acf3e49e83016582702452c07f400</Sha>
-    </Dependency>
-    <Dependency Name="Microsoft.AspNetCore.App.Runtime.win-x64" Version="7.0.0-rtm.22512.14">
-      <Uri>https://github.com/dotnet/aspnetcore</Uri>
-      <Sha>122736b8fd5acf3e49e83016582702452c07f400</Sha>
-    </Dependency>
-    <Dependency Name="VS.Redist.Common.AspNetCore.SharedFramework.x64.7.0" Version="7.0.0-rtm.22512.14">
-      <Uri>https://github.com/dotnet/aspnetcore</Uri>
-      <Sha>122736b8fd5acf3e49e83016582702452c07f400</Sha>
-      <SourceBuild RepoName="aspnetcore" ManagedOnly="true" />
-    </Dependency>
-    <Dependency Name="dotnet-dev-certs" Version="7.0.0-rtm.22512.14">
-      <Uri>https://github.com/dotnet/aspnetcore</Uri>
-      <Sha>122736b8fd5acf3e49e83016582702452c07f400</Sha>
-    </Dependency>
-    <Dependency Name="dotnet-user-jwts" Version="7.0.0-rtm.22512.14">
-      <Uri>https://github.com/dotnet/aspnetcore</Uri>
-      <Sha>122736b8fd5acf3e49e83016582702452c07f400</Sha>
-    </Dependency>
-    <Dependency Name="dotnet-user-secrets" Version="7.0.0-rtm.22512.14">
-      <Uri>https://github.com/dotnet/aspnetcore</Uri>
-      <Sha>122736b8fd5acf3e49e83016582702452c07f400</Sha>
-    </Dependency>
-    <Dependency Name="Microsoft.AspNetCore.Analyzers" Version="7.0.0-rtm.22512.14">
-      <Uri>https://github.com/dotnet/aspnetcore</Uri>
-      <Sha>122736b8fd5acf3e49e83016582702452c07f400</Sha>
-    </Dependency>
-    <Dependency Name="Microsoft.AspNetCore.Components.SdkAnalyzers" Version="7.0.0-rtm.22512.14">
-      <Uri>https://github.com/dotnet/aspnetcore</Uri>
-      <Sha>122736b8fd5acf3e49e83016582702452c07f400</Sha>
-    </Dependency>
-    <Dependency Name="Microsoft.AspNetCore.Mvc.Analyzers" Version="7.0.0-rtm.22512.14">
-      <Uri>https://github.com/dotnet/aspnetcore</Uri>
-      <Sha>122736b8fd5acf3e49e83016582702452c07f400</Sha>
-    </Dependency>
-    <Dependency Name="Microsoft.AspNetCore.Mvc.Api.Analyzers" Version="7.0.0-rtm.22512.14">
-      <Uri>https://github.com/dotnet/aspnetcore</Uri>
-      <Sha>122736b8fd5acf3e49e83016582702452c07f400</Sha>
->>>>>>> 7620a35b
     </Dependency>
     <Dependency Name="Microsoft.CodeAnalysis.Razor.Tooling.Internal" Version="7.0.0-preview.5.22412.2">
       <Uri>https://github.com/dotnet/razor-compiler</Uri>
@@ -339,7 +225,6 @@
       <Uri>https://github.com/dotnet/razor-compiler</Uri>
       <Sha>a41514681a4db83c7cae7e17debf668d12efc1bb</Sha>
     </Dependency>
-<<<<<<< HEAD
     <Dependency Name="Microsoft.Extensions.FileProviders.Embedded" Version="7.0.0">
       <Uri>https://github.com/dotnet/aspnetcore</Uri>
       <Sha>d50065c4a4fe31a66a1cc2e1a31896d30464da13</Sha>
@@ -355,23 +240,6 @@
     <Dependency Name="Microsoft.JSInterop" Version="7.0.0">
       <Uri>https://github.com/dotnet/aspnetcore</Uri>
       <Sha>d50065c4a4fe31a66a1cc2e1a31896d30464da13</Sha>
-=======
-    <Dependency Name="Microsoft.Extensions.FileProviders.Embedded" Version="7.0.0-rtm.22512.14">
-      <Uri>https://github.com/dotnet/aspnetcore</Uri>
-      <Sha>122736b8fd5acf3e49e83016582702452c07f400</Sha>
-    </Dependency>
-    <Dependency Name="Microsoft.AspNetCore.Authorization" Version="7.0.0-rtm.22512.14">
-      <Uri>https://github.com/dotnet/aspnetcore</Uri>
-      <Sha>122736b8fd5acf3e49e83016582702452c07f400</Sha>
-    </Dependency>
-    <Dependency Name="Microsoft.AspNetCore.Components.Web" Version="7.0.0-rtm.22512.14">
-      <Uri>https://github.com/dotnet/aspnetcore</Uri>
-      <Sha>122736b8fd5acf3e49e83016582702452c07f400</Sha>
-    </Dependency>
-    <Dependency Name="Microsoft.JSInterop" Version="7.0.0-rtm.22512.14">
-      <Uri>https://github.com/dotnet/aspnetcore</Uri>
-      <Sha>122736b8fd5acf3e49e83016582702452c07f400</Sha>
->>>>>>> 7620a35b
     </Dependency>
     <Dependency Name="Microsoft.Web.Xdt" Version="7.0.0-preview.22423.2" Pinned="true">
       <Uri>https://github.com/dotnet/xdt</Uri>
