--- conflicted
+++ resolved
@@ -139,75 +139,6 @@
       <Uri>https://github.com/dotnet/aspnetcore</Uri>
       <Sha>0d72ad5e4c5b1394e9708f47ed81e9748e4fd819</Sha>
     </Dependency>
-<<<<<<< HEAD
-    <Dependency Name="Microsoft.Build.NuGetSdkResolver" Version="6.11.1-rc.2">
-      <Uri>https://github.com/nuget/nuget.client</Uri>
-      <Sha>5469bd0d9de8108f15f21644759773b85471366c</Sha>
-    </Dependency>
-    <Dependency Name="NuGet.Build.Tasks" Version="6.11.1-rc.2">
-      <Uri>https://github.com/nuget/nuget.client</Uri>
-      <Sha>5469bd0d9de8108f15f21644759773b85471366c</Sha>
-    </Dependency>
-    <Dependency Name="NuGet.Build.Tasks.Console" Version="6.11.1-rc.2">
-      <Uri>https://github.com/nuget/nuget.client</Uri>
-      <Sha>5469bd0d9de8108f15f21644759773b85471366c</Sha>
-    </Dependency>
-    <Dependency Name="NuGet.Build.Tasks.Pack" Version="6.11.1-rc.2">
-      <Uri>https://github.com/nuget/nuget.client</Uri>
-      <Sha>5469bd0d9de8108f15f21644759773b85471366c</Sha>
-    </Dependency>
-    <Dependency Name="NuGet.Commands" Version="6.11.1-rc.2">
-      <Uri>https://github.com/nuget/nuget.client</Uri>
-      <Sha>5469bd0d9de8108f15f21644759773b85471366c</Sha>
-    </Dependency>
-    <Dependency Name="NuGet.CommandLine.XPlat" Version="6.11.1-rc.2">
-      <Uri>https://github.com/nuget/nuget.client</Uri>
-      <Sha>5469bd0d9de8108f15f21644759773b85471366c</Sha>
-    </Dependency>
-    <Dependency Name="NuGet.Common" Version="6.11.1-rc.2">
-      <Uri>https://github.com/nuget/nuget.client</Uri>
-      <Sha>5469bd0d9de8108f15f21644759773b85471366c</Sha>
-    </Dependency>
-    <Dependency Name="NuGet.Configuration" Version="6.11.1-rc.2">
-      <Uri>https://github.com/nuget/nuget.client</Uri>
-      <Sha>5469bd0d9de8108f15f21644759773b85471366c</Sha>
-    </Dependency>
-    <Dependency Name="NuGet.Credentials" Version="6.11.1-rc.2">
-      <Uri>https://github.com/nuget/nuget.client</Uri>
-      <Sha>5469bd0d9de8108f15f21644759773b85471366c</Sha>
-    </Dependency>
-    <Dependency Name="NuGet.DependencyResolver.Core" Version="6.11.1-rc.2">
-      <Uri>https://github.com/nuget/nuget.client</Uri>
-      <Sha>5469bd0d9de8108f15f21644759773b85471366c</Sha>
-    </Dependency>
-    <Dependency Name="NuGet.Frameworks" Version="6.11.1-rc.2">
-      <Uri>https://github.com/nuget/nuget.client</Uri>
-      <Sha>5469bd0d9de8108f15f21644759773b85471366c</Sha>
-    </Dependency>
-    <Dependency Name="NuGet.LibraryModel" Version="6.11.1-rc.2">
-      <Uri>https://github.com/nuget/nuget.client</Uri>
-      <Sha>5469bd0d9de8108f15f21644759773b85471366c</Sha>
-    </Dependency>
-    <Dependency Name="NuGet.ProjectModel" Version="6.11.1-rc.2">
-      <Uri>https://github.com/nuget/nuget.client</Uri>
-      <Sha>5469bd0d9de8108f15f21644759773b85471366c</Sha>
-    </Dependency>
-    <Dependency Name="NuGet.Protocol" Version="6.11.1-rc.2">
-      <Uri>https://github.com/nuget/nuget.client</Uri>
-      <Sha>5469bd0d9de8108f15f21644759773b85471366c</Sha>
-    </Dependency>
-    <Dependency Name="NuGet.Packaging" Version="6.11.1-rc.2">
-      <Uri>https://github.com/nuget/nuget.client</Uri>
-      <Sha>5469bd0d9de8108f15f21644759773b85471366c</Sha>
-    </Dependency>
-    <Dependency Name="NuGet.Versioning" Version="6.11.1-rc.2">
-      <Uri>https://github.com/nuget/nuget.client</Uri>
-      <Sha>5469bd0d9de8108f15f21644759773b85471366c</Sha>
-    </Dependency>
-    <Dependency Name="NuGet.Localization" Version="6.11.1-rc.2">
-      <Uri>https://github.com/nuget/nuget.client</Uri>
-      <Sha>5469bd0d9de8108f15f21644759773b85471366c</Sha>
-=======
     <Dependency Name="Microsoft.Build.NuGetSdkResolver" Version="6.12.0-rc.108">
       <Uri>https://github.com/nuget/nuget.client</Uri>
       <Sha>e082545cbba30ec8dc9b759f2d9beea8aabc6215</Sha>
@@ -276,7 +207,6 @@
     <Dependency Name="NuGet.Localization" Version="6.12.0-rc.108">
       <Uri>https://github.com/nuget/nuget.client</Uri>
       <Sha>e082545cbba30ec8dc9b759f2d9beea8aabc6215</Sha>
->>>>>>> c204043d
     </Dependency>
     <Dependency Name="Microsoft.NET.Test.Sdk" Version="17.12.0-preview-24453-04">
       <Uri>https://github.com/microsoft/vstest</Uri>
@@ -655,24 +585,6 @@
     </Dependency>
   </ProductDependencies>
   <ToolsetDependencies>
-<<<<<<< HEAD
-    <Dependency Name="Microsoft.DotNet.Arcade.Sdk" Version="8.0.0-beta.24461.2">
-      <Uri>https://github.com/dotnet/arcade</Uri>
-      <Sha>0028fccccc2181a64c5c4a283ac0baae3913284b</Sha>
-      <SourceBuild RepoName="arcade" ManagedOnly="true" />
-    </Dependency>
-    <Dependency Name="Microsoft.DotNet.Helix.Sdk" Version="8.0.0-beta.24461.2">
-      <Uri>https://github.com/dotnet/arcade</Uri>
-      <Sha>0028fccccc2181a64c5c4a283ac0baae3913284b</Sha>
-    </Dependency>
-    <Dependency Name="Microsoft.DotNet.SignTool" Version="8.0.0-beta.24461.2">
-      <Uri>https://github.com/dotnet/arcade</Uri>
-      <Sha>0028fccccc2181a64c5c4a283ac0baae3913284b</Sha>
-    </Dependency>
-    <Dependency Name="Microsoft.DotNet.XUnitExtensions" Version="8.0.0-beta.24461.2">
-      <Uri>https://github.com/dotnet/arcade</Uri>
-      <Sha>0028fccccc2181a64c5c4a283ac0baae3913284b</Sha>
-=======
     <Dependency Name="Microsoft.DotNet.Arcade.Sdk" Version="9.0.0-beta.24466.2">
       <Uri>https://github.com/dotnet/arcade</Uri>
       <Sha>04b9022eba9c184a8036328af513c22e6949e8b6</Sha>
@@ -692,7 +604,6 @@
     <Dependency Name="Microsoft.DotNet.XUnitExtensions" Version="9.0.0-beta.24466.2">
       <Uri>https://github.com/dotnet/arcade</Uri>
       <Sha>04b9022eba9c184a8036328af513c22e6949e8b6</Sha>
->>>>>>> c204043d
     </Dependency>
     <Dependency Name="Microsoft.DotNet.XliffTasks" Version="9.0.0-beta.24466.2">
       <Uri>https://github.com/dotnet/arcade</Uri>
