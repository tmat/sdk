<?xml version="1.0" encoding="utf-8"?>
<Dependencies>
  <ProductDependencies>
    <Dependency Name="Microsoft.TemplateEngine.Abstractions" Version="9.0.100-rc.2.24463.2">
      <Uri>https://github.com/dotnet/templating</Uri>
      <Sha>a23da1c15c737b5e121650cfa5a86805e74e34fc</Sha>
    </Dependency>
    <Dependency Name="Microsoft.TemplateEngine.Mocks" Version="9.0.100-rc.2.24463.2">
      <Uri>https://github.com/dotnet/templating</Uri>
      <Sha>a23da1c15c737b5e121650cfa5a86805e74e34fc</Sha>
    </Dependency>
    <!-- Intermediate is necessary for source build. -->
    <Dependency Name="Microsoft.SourceBuild.Intermediate.templating" Version="9.0.100-rc.2.24463.2">
      <Uri>https://github.com/dotnet/templating</Uri>
      <Sha>a23da1c15c737b5e121650cfa5a86805e74e34fc</Sha>
      <SourceBuild RepoName="templating" ManagedOnly="true" />
    </Dependency>
<<<<<<< HEAD
    <Dependency Name="Microsoft.NETCore.App.Ref" Version="9.0.0-rtm.24476.4">
      <Uri>https://github.com/dotnet/runtime</Uri>
      <Sha>0d44aea3696bab80b11a12c6bdfdbf8de9c4e815</Sha>
    </Dependency>
    <Dependency Name="VS.Redist.Common.NetCore.SharedFramework.x64.9.0" Version="9.0.0-rtm.24476.4">
      <Uri>https://github.com/dotnet/runtime</Uri>
      <Sha>0d44aea3696bab80b11a12c6bdfdbf8de9c4e815</Sha>
    </Dependency>
    <Dependency Name="VS.Redist.Common.NetCore.TargetingPack.x64.9.0" Version="9.0.0-rtm.24476.4">
      <Uri>https://github.com/dotnet/runtime</Uri>
      <Sha>0d44aea3696bab80b11a12c6bdfdbf8de9c4e815</Sha>
    </Dependency>
    <Dependency Name="Microsoft.NETCore.App.Runtime.win-x64" Version="9.0.0-rtm.24476.4">
      <Uri>https://github.com/dotnet/runtime</Uri>
      <Sha>0d44aea3696bab80b11a12c6bdfdbf8de9c4e815</Sha>
    </Dependency>
    <Dependency Name="Microsoft.NETCore.App.Host.win-x64" Version="9.0.0-rtm.24476.4">
      <Uri>https://github.com/dotnet/runtime</Uri>
      <Sha>0d44aea3696bab80b11a12c6bdfdbf8de9c4e815</Sha>
    </Dependency>
    <Dependency Name="Microsoft.NETCore.Platforms" Version="9.0.0-rtm.24476.4">
      <Uri>https://github.com/dotnet/runtime</Uri>
      <Sha>0d44aea3696bab80b11a12c6bdfdbf8de9c4e815</Sha>
    </Dependency>
    <Dependency Name="Microsoft.NET.HostModel" Version="9.0.0-rtm.24476.4">
      <Uri>https://github.com/dotnet/runtime</Uri>
      <Sha>0d44aea3696bab80b11a12c6bdfdbf8de9c4e815</Sha>
    </Dependency>
    <Dependency Name="Microsoft.Extensions.DependencyModel" Version="9.0.0-rtm.24476.4">
      <Uri>https://github.com/dotnet/runtime</Uri>
      <Sha>0d44aea3696bab80b11a12c6bdfdbf8de9c4e815</Sha>
    </Dependency>
    <!-- Intermediate is necessary for source build. -->
    <Dependency Name="Microsoft.SourceBuild.Intermediate.runtime.linux-x64" Version="9.0.0-rtm.24476.4">
      <Uri>https://github.com/dotnet/runtime</Uri>
      <Sha>0d44aea3696bab80b11a12c6bdfdbf8de9c4e815</Sha>
=======
    <Dependency Name="Microsoft.NETCore.App.Ref" Version="9.0.0-rc.1.24431.7">
      <Uri>https://github.com/dotnet/runtime</Uri>
      <Sha>c4d7f7c6f2e2f34f07e64c6caa3bf9b2ce915cc1</Sha>
    </Dependency>
    <Dependency Name="VS.Redist.Common.NetCore.SharedFramework.x64.9.0" Version="9.0.0-rc.1.24431.7">
      <Uri>https://github.com/dotnet/runtime</Uri>
      <Sha>c4d7f7c6f2e2f34f07e64c6caa3bf9b2ce915cc1</Sha>
    </Dependency>
    <Dependency Name="VS.Redist.Common.NetCore.TargetingPack.x64.9.0" Version="9.0.0-rc.1.24431.7">
      <Uri>https://github.com/dotnet/runtime</Uri>
      <Sha>c4d7f7c6f2e2f34f07e64c6caa3bf9b2ce915cc1</Sha>
    </Dependency>
    <Dependency Name="Microsoft.NETCore.App.Runtime.win-x64" Version="9.0.0-rc.1.24431.7">
      <Uri>https://github.com/dotnet/runtime</Uri>
      <Sha>c4d7f7c6f2e2f34f07e64c6caa3bf9b2ce915cc1</Sha>
    </Dependency>
    <Dependency Name="Microsoft.NETCore.App.Host.win-x64" Version="9.0.0-rc.1.24431.7">
      <Uri>https://github.com/dotnet/runtime</Uri>
      <Sha>c4d7f7c6f2e2f34f07e64c6caa3bf9b2ce915cc1</Sha>
    </Dependency>
    <Dependency Name="Microsoft.NETCore.Platforms" Version="9.0.0-rc.1.24431.7">
      <Uri>https://github.com/dotnet/runtime</Uri>
      <Sha>c4d7f7c6f2e2f34f07e64c6caa3bf9b2ce915cc1</Sha>
    </Dependency>
    <Dependency Name="Microsoft.NET.HostModel" Version="9.0.0-rc.1.24431.7">
      <Uri>https://github.com/dotnet/runtime</Uri>
      <Sha>c4d7f7c6f2e2f34f07e64c6caa3bf9b2ce915cc1</Sha>
    </Dependency>
    <Dependency Name="Microsoft.Extensions.DependencyModel" Version="9.0.0-rc.1.24431.7">
      <Uri>https://github.com/dotnet/runtime</Uri>
      <Sha>c4d7f7c6f2e2f34f07e64c6caa3bf9b2ce915cc1</Sha>
    </Dependency>
    <!-- Intermediate is necessary for source build. -->
    <Dependency Name="Microsoft.SourceBuild.Intermediate.runtime.linux-x64" Version="9.0.0-rc.1.24431.7">
      <Uri>https://github.com/dotnet/runtime</Uri>
      <Sha>c4d7f7c6f2e2f34f07e64c6caa3bf9b2ce915cc1</Sha>
>>>>>>> 4e544f08
      <SourceBuild RepoName="runtime" ManagedOnly="false" />
    </Dependency>
    <!-- Change blob version in GenerateLayout.targets if this is unpinned to service targeting pack -->
    <!-- No new netstandard.library planned for 3.1 timeframe at this time. -->
    <Dependency Name="NETStandard.Library.Ref" Version="2.1.0" Pinned="true">
      <Uri>https://github.com/dotnet/core-setup</Uri>
      <Sha>7d57652f33493fa022125b7f63aad0d70c52d810</Sha>
    </Dependency>
    <Dependency Name="Microsoft.NET.Workload.Emscripten.Current.Manifest-9.0.100.Transport" Version="9.0.0-rc.1.24430.3" CoherentParentDependency="Microsoft.NETCore.App.Runtime.win-x64">
      <Uri>https://github.com/dotnet/emsdk</Uri>
      <Sha>08499c128ade77a490b735a268f6539f6c7ea0ff</Sha>
    </Dependency>
    <!-- Intermediate is necessary for source build. -->
    <Dependency Name="Microsoft.SourceBuild.Intermediate.emsdk" Version="9.0.0-rc.1.24430.3" CoherentParentDependency="Microsoft.NETCore.App.Runtime.win-x64">
      <Uri>https://github.com/dotnet/emsdk</Uri>
      <Sha>08499c128ade77a490b735a268f6539f6c7ea0ff</Sha>
      <SourceBuild RepoName="emsdk" ManagedOnly="true" />
    </Dependency>
    <Dependency Name="Microsoft.Build" Version="17.12.0">
      <Uri>https://github.com/dotnet/msbuild</Uri>
      <Sha>95c7bf011ac3b849c63cfaf5584878232d223b71</Sha>
    </Dependency>
    <Dependency Name="Microsoft.Build.Localization" Version="17.12.0-preview-24477-01">
      <Uri>https://github.com/dotnet/msbuild</Uri>
      <Sha>95c7bf011ac3b849c63cfaf5584878232d223b71</Sha>
    </Dependency>
    <!-- Intermediate is necessary for source build. -->
    <Dependency Name="Microsoft.SourceBuild.Intermediate.msbuild" Version="17.12.0-preview-24477-01">
      <Uri>https://github.com/dotnet/msbuild</Uri>
      <Sha>95c7bf011ac3b849c63cfaf5584878232d223b71</Sha>
      <SourceBuild RepoName="msbuild" ManagedOnly="true" />
    </Dependency>
    <Dependency Name="Microsoft.FSharp.Compiler" Version="12.9.100-beta.24477.3">
      <Uri>https://github.com/dotnet/fsharp</Uri>
      <Sha>6b652cd1d5c02d6f331818ef16479499161b5b6d</Sha>
    </Dependency>
    <!-- Intermediate is necessary for source build. -->
    <Dependency Name="Microsoft.SourceBuild.Intermediate.fsharp" Version="9.0.100-beta.24477.3">
      <Uri>https://github.com/dotnet/fsharp</Uri>
      <Sha>6b652cd1d5c02d6f331818ef16479499161b5b6d</Sha>
      <SourceBuild RepoName="fsharp" ManagedOnly="true" />
    </Dependency>
    <Dependency Name="Microsoft.Net.Compilers.Toolset" Version="4.13.0-1.24476.11">
      <Uri>https://github.com/dotnet/roslyn</Uri>
      <Sha>926a1d540c510a105d5836ed2d7329dc0113be5d</Sha>
    </Dependency>
    <!-- Intermediate is necessary for source build. -->
    <Dependency Name="Microsoft.SourceBuild.Intermediate.roslyn" Version="4.13.0-1.24476.11">
      <Uri>https://github.com/dotnet/roslyn</Uri>
      <Sha>926a1d540c510a105d5836ed2d7329dc0113be5d</Sha>
      <SourceBuild RepoName="roslyn" ManagedOnly="true" />
    </Dependency>
    <Dependency Name="Microsoft.Net.Compilers.Toolset.Framework" Version="4.13.0-1.24476.11">
      <Uri>https://github.com/dotnet/roslyn</Uri>
      <Sha>926a1d540c510a105d5836ed2d7329dc0113be5d</Sha>
    </Dependency>
    <Dependency Name="Microsoft.CodeAnalysis" Version="4.13.0-1.24476.11">
      <Uri>https://github.com/dotnet/roslyn</Uri>
      <Sha>926a1d540c510a105d5836ed2d7329dc0113be5d</Sha>
    </Dependency>
    <Dependency Name="Microsoft.CodeAnalysis.CSharp" Version="4.13.0-1.24476.11">
      <Uri>https://github.com/dotnet/roslyn</Uri>
      <Sha>926a1d540c510a105d5836ed2d7329dc0113be5d</Sha>
    </Dependency>
    <Dependency Name="Microsoft.CodeAnalysis.CSharp.CodeStyle" Version="4.13.0-1.24476.11">
      <Uri>https://github.com/dotnet/roslyn</Uri>
      <Sha>926a1d540c510a105d5836ed2d7329dc0113be5d</Sha>
    </Dependency>
    <Dependency Name="Microsoft.CodeAnalysis.CSharp.Features" Version="4.13.0-1.24476.11">
      <Uri>https://github.com/dotnet/roslyn</Uri>
      <Sha>926a1d540c510a105d5836ed2d7329dc0113be5d</Sha>
    </Dependency>
    <Dependency Name="Microsoft.CodeAnalysis.CSharp.Workspaces" Version="4.13.0-1.24476.11">
      <Uri>https://github.com/dotnet/roslyn</Uri>
      <Sha>926a1d540c510a105d5836ed2d7329dc0113be5d</Sha>
    </Dependency>
    <Dependency Name="Microsoft.CodeAnalysis.Workspaces.MSBuild" Version="4.13.0-1.24476.11">
      <Uri>https://github.com/dotnet/roslyn</Uri>
      <Sha>926a1d540c510a105d5836ed2d7329dc0113be5d</Sha>
    </Dependency>
<<<<<<< HEAD
    <Dependency Name="Microsoft.AspNetCore.DeveloperCertificates.XPlat" Version="9.0.0-rtm.24477.5">
      <Uri>https://github.com/dotnet/aspnetcore</Uri>
      <Sha>9a34a6e3c7975f41300bd2550a089a85810cafd1</Sha>
    </Dependency>
    <Dependency Name="Microsoft.AspNetCore.TestHost" Version="9.0.0-rtm.24477.5">
      <Uri>https://github.com/dotnet/aspnetcore</Uri>
      <Sha>9a34a6e3c7975f41300bd2550a089a85810cafd1</Sha>
=======
    <Dependency Name="Microsoft.AspNetCore.DeveloperCertificates.XPlat" Version="9.0.0-rc.1.24452.1">
      <Uri>https://github.com/dotnet/aspnetcore</Uri>
      <Sha>280c613963a1768b810d09f32c998fe4490855e9</Sha>
    </Dependency>
    <Dependency Name="Microsoft.AspNetCore.TestHost" Version="9.0.0-rc.1.24452.1">
      <Uri>https://github.com/dotnet/aspnetcore</Uri>
      <Sha>280c613963a1768b810d09f32c998fe4490855e9</Sha>
>>>>>>> 4e544f08
    </Dependency>
    <Dependency Name="Microsoft.Build.NuGetSdkResolver" Version="6.12.0-rc.120">
      <Uri>https://github.com/nuget/nuget.client</Uri>
      <Sha>675e8a81acb53958e40dc21be5f562d00239a449</Sha>
    </Dependency>
    <Dependency Name="NuGet.Build.Tasks" Version="6.12.0-rc.120">
      <Uri>https://github.com/nuget/nuget.client</Uri>
      <Sha>675e8a81acb53958e40dc21be5f562d00239a449</Sha>
      <SourceBuildTarball RepoName="nuget-client" ManagedOnly="true" />
    </Dependency>
    <Dependency Name="NuGet.Build.Tasks.Console" Version="6.12.0-rc.120">
      <Uri>https://github.com/nuget/nuget.client</Uri>
      <Sha>675e8a81acb53958e40dc21be5f562d00239a449</Sha>
    </Dependency>
    <Dependency Name="NuGet.Build.Tasks.Pack" Version="6.12.0-rc.120">
      <Uri>https://github.com/nuget/nuget.client</Uri>
      <Sha>675e8a81acb53958e40dc21be5f562d00239a449</Sha>
    </Dependency>
    <Dependency Name="NuGet.Commands" Version="6.12.0-rc.120">
      <Uri>https://github.com/nuget/nuget.client</Uri>
      <Sha>675e8a81acb53958e40dc21be5f562d00239a449</Sha>
    </Dependency>
    <Dependency Name="NuGet.CommandLine.XPlat" Version="6.12.0-rc.120">
      <Uri>https://github.com/nuget/nuget.client</Uri>
      <Sha>675e8a81acb53958e40dc21be5f562d00239a449</Sha>
    </Dependency>
    <Dependency Name="NuGet.Common" Version="6.12.0-rc.120">
      <Uri>https://github.com/nuget/nuget.client</Uri>
      <Sha>675e8a81acb53958e40dc21be5f562d00239a449</Sha>
    </Dependency>
    <Dependency Name="NuGet.Configuration" Version="6.12.0-rc.120">
      <Uri>https://github.com/nuget/nuget.client</Uri>
      <Sha>675e8a81acb53958e40dc21be5f562d00239a449</Sha>
    </Dependency>
    <Dependency Name="NuGet.Credentials" Version="6.12.0-rc.120">
      <Uri>https://github.com/nuget/nuget.client</Uri>
      <Sha>675e8a81acb53958e40dc21be5f562d00239a449</Sha>
    </Dependency>
    <Dependency Name="NuGet.DependencyResolver.Core" Version="6.12.0-rc.120">
      <Uri>https://github.com/nuget/nuget.client</Uri>
      <Sha>675e8a81acb53958e40dc21be5f562d00239a449</Sha>
    </Dependency>
    <Dependency Name="NuGet.Frameworks" Version="6.12.0-rc.120">
      <Uri>https://github.com/nuget/nuget.client</Uri>
      <Sha>675e8a81acb53958e40dc21be5f562d00239a449</Sha>
    </Dependency>
    <Dependency Name="NuGet.LibraryModel" Version="6.12.0-rc.120">
      <Uri>https://github.com/nuget/nuget.client</Uri>
      <Sha>675e8a81acb53958e40dc21be5f562d00239a449</Sha>
    </Dependency>
    <Dependency Name="NuGet.ProjectModel" Version="6.12.0-rc.120">
      <Uri>https://github.com/nuget/nuget.client</Uri>
      <Sha>675e8a81acb53958e40dc21be5f562d00239a449</Sha>
    </Dependency>
    <Dependency Name="NuGet.Protocol" Version="6.12.0-rc.120">
      <Uri>https://github.com/nuget/nuget.client</Uri>
      <Sha>675e8a81acb53958e40dc21be5f562d00239a449</Sha>
    </Dependency>
    <Dependency Name="NuGet.Packaging" Version="6.12.0-rc.120">
      <Uri>https://github.com/nuget/nuget.client</Uri>
      <Sha>675e8a81acb53958e40dc21be5f562d00239a449</Sha>
    </Dependency>
    <Dependency Name="NuGet.Versioning" Version="6.12.0-rc.120">
      <Uri>https://github.com/nuget/nuget.client</Uri>
      <Sha>675e8a81acb53958e40dc21be5f562d00239a449</Sha>
    </Dependency>
    <Dependency Name="NuGet.Localization" Version="6.12.0-rc.120">
      <Uri>https://github.com/nuget/nuget.client</Uri>
      <Sha>675e8a81acb53958e40dc21be5f562d00239a449</Sha>
    </Dependency>
    <Dependency Name="Microsoft.NET.Test.Sdk" Version="17.12.0-preview-24453-04">
      <Uri>https://github.com/microsoft/vstest</Uri>
      <Sha>07acde22b65497e72de145d57167b83609a7f7fb</Sha>
    </Dependency>
    <Dependency Name="Microsoft.TestPlatform.CLI" Version="17.12.0-preview-24453-04">
      <Uri>https://github.com/microsoft/vstest</Uri>
      <Sha>07acde22b65497e72de145d57167b83609a7f7fb</Sha>
    </Dependency>
    <Dependency Name="Microsoft.TestPlatform.Build" Version="17.12.0-preview-24453-04">
      <Uri>https://github.com/microsoft/vstest</Uri>
      <Sha>07acde22b65497e72de145d57167b83609a7f7fb</Sha>
    </Dependency>
    <!-- Intermediate is necessary for source build. -->
    <Dependency Name="Microsoft.SourceBuild.Intermediate.vstest" Version="17.12.0-preview-24453-04">
      <Uri>https://github.com/microsoft/vstest</Uri>
      <Sha>07acde22b65497e72de145d57167b83609a7f7fb</Sha>
      <SourceBuild RepoName="vstest" ManagedOnly="true" />
    </Dependency>
<<<<<<< HEAD
    <Dependency Name="Microsoft.NET.ILLink.Tasks" Version="9.0.0-rtm.24476.4">
      <Uri>https://github.com/dotnet/runtime</Uri>
      <Sha>0d44aea3696bab80b11a12c6bdfdbf8de9c4e815</Sha>
    </Dependency>
    <Dependency Name="System.CodeDom" Version="9.0.0-rtm.24476.4">
      <Uri>https://github.com/dotnet/runtime</Uri>
      <Sha>0d44aea3696bab80b11a12c6bdfdbf8de9c4e815</Sha>
    </Dependency>
    <Dependency Name="System.Formats.Asn1" Version="9.0.0-rtm.24476.4">
      <Uri>https://github.com/dotnet/runtime</Uri>
      <Sha>0d44aea3696bab80b11a12c6bdfdbf8de9c4e815</Sha>
    </Dependency>
    <Dependency Name="System.Security.Cryptography.ProtectedData" Version="9.0.0-rtm.24476.4">
      <Uri>https://github.com/dotnet/runtime</Uri>
      <Sha>0d44aea3696bab80b11a12c6bdfdbf8de9c4e815</Sha>
    </Dependency>
    <Dependency Name="System.Text.Encoding.CodePages" Version="9.0.0-rtm.24476.4">
      <Uri>https://github.com/dotnet/runtime</Uri>
      <Sha>0d44aea3696bab80b11a12c6bdfdbf8de9c4e815</Sha>
    </Dependency>
    <Dependency Name="System.Resources.Extensions" Version="9.0.0-rtm.24476.4">
      <Uri>https://github.com/dotnet/runtime</Uri>
      <Sha>0d44aea3696bab80b11a12c6bdfdbf8de9c4e815</Sha>
    </Dependency>
    <Dependency Name="Microsoft.WindowsDesktop.App.Runtime.win-x64" Version="9.0.0-rtm.24476.4">
      <Uri>https://github.com/dotnet/windowsdesktop</Uri>
      <Sha>bb957f983a1377b7b9e25f2d24539ec4ab890fcc</Sha>
      <SourceBuildTarball RepoName="windowsdesktop" ManagedOnly="true" />
    </Dependency>
    <Dependency Name="VS.Redist.Common.WindowsDesktop.SharedFramework.x64.9.0" Version="9.0.0-rtm.24476.4">
      <Uri>https://github.com/dotnet/windowsdesktop</Uri>
      <Sha>bb957f983a1377b7b9e25f2d24539ec4ab890fcc</Sha>
    </Dependency>
    <Dependency Name="Microsoft.WindowsDesktop.App.Ref" Version="9.0.0-rtm.24476.4">
      <Uri>https://github.com/dotnet/windowsdesktop</Uri>
      <Sha>bb957f983a1377b7b9e25f2d24539ec4ab890fcc</Sha>
    </Dependency>
    <Dependency Name="VS.Redist.Common.WindowsDesktop.TargetingPack.x64.9.0" Version="9.0.0-rtm.24476.4">
      <Uri>https://github.com/dotnet/windowsdesktop</Uri>
      <Sha>bb957f983a1377b7b9e25f2d24539ec4ab890fcc</Sha>
    </Dependency>
    <Dependency Name="Microsoft.NET.Sdk.WindowsDesktop" Version="9.0.0-rtm.24476.2" CoherentParentDependency="Microsoft.WindowsDesktop.App.Ref">
      <Uri>https://github.com/dotnet/wpf</Uri>
      <Sha>32546f1aeee78cb85fe80191126ea3ecbe47aeed</Sha>
    </Dependency>
    <Dependency Name="Microsoft.AspNetCore.App.Ref" Version="9.0.0-rtm.24477.5">
      <Uri>https://github.com/dotnet/aspnetcore</Uri>
      <Sha>9a34a6e3c7975f41300bd2550a089a85810cafd1</Sha>
    </Dependency>
    <Dependency Name="Microsoft.AspNetCore.App.Ref.Internal" Version="9.0.0-rtm.24477.5">
      <Uri>https://github.com/dotnet/aspnetcore</Uri>
      <Sha>9a34a6e3c7975f41300bd2550a089a85810cafd1</Sha>
    </Dependency>
    <Dependency Name="Microsoft.AspNetCore.App.Runtime.win-x64" Version="9.0.0-rtm.24477.5">
      <Uri>https://github.com/dotnet/aspnetcore</Uri>
      <Sha>9a34a6e3c7975f41300bd2550a089a85810cafd1</Sha>
    </Dependency>
    <Dependency Name="VS.Redist.Common.AspNetCore.SharedFramework.x64.9.0" Version="9.0.0-rtm.24477.5">
      <Uri>https://github.com/dotnet/aspnetcore</Uri>
      <Sha>9a34a6e3c7975f41300bd2550a089a85810cafd1</Sha>
    </Dependency>
    <Dependency Name="dotnet-dev-certs" Version="9.0.0-rtm.24477.5">
      <Uri>https://github.com/dotnet/aspnetcore</Uri>
      <Sha>9a34a6e3c7975f41300bd2550a089a85810cafd1</Sha>
    </Dependency>
    <Dependency Name="dotnet-user-jwts" Version="9.0.0-rtm.24477.5">
      <Uri>https://github.com/dotnet/aspnetcore</Uri>
      <Sha>9a34a6e3c7975f41300bd2550a089a85810cafd1</Sha>
    </Dependency>
    <Dependency Name="dotnet-user-secrets" Version="9.0.0-rtm.24477.5">
      <Uri>https://github.com/dotnet/aspnetcore</Uri>
      <Sha>9a34a6e3c7975f41300bd2550a089a85810cafd1</Sha>
    </Dependency>
    <Dependency Name="Microsoft.AspNetCore.Analyzers" Version="9.0.0-rtm.24477.5">
      <Uri>https://github.com/dotnet/aspnetcore</Uri>
      <Sha>9a34a6e3c7975f41300bd2550a089a85810cafd1</Sha>
    </Dependency>
    <Dependency Name="Microsoft.AspNetCore.Components.SdkAnalyzers" Version="9.0.0-rtm.24477.5">
      <Uri>https://github.com/dotnet/aspnetcore</Uri>
      <Sha>9a34a6e3c7975f41300bd2550a089a85810cafd1</Sha>
    </Dependency>
    <Dependency Name="Microsoft.AspNetCore.Mvc.Analyzers" Version="9.0.0-rtm.24477.5">
      <Uri>https://github.com/dotnet/aspnetcore</Uri>
      <Sha>9a34a6e3c7975f41300bd2550a089a85810cafd1</Sha>
    </Dependency>
    <Dependency Name="Microsoft.AspNetCore.Mvc.Api.Analyzers" Version="9.0.0-rtm.24477.5">
      <Uri>https://github.com/dotnet/aspnetcore</Uri>
      <Sha>9a34a6e3c7975f41300bd2550a089a85810cafd1</Sha>
    </Dependency>
    <!-- Intermediate is necessary for source build. -->
    <Dependency Name="Microsoft.SourceBuild.Intermediate.aspnetcore" Version="9.0.0-rtm.24477.5">
      <Uri>https://github.com/dotnet/aspnetcore</Uri>
      <Sha>9a34a6e3c7975f41300bd2550a089a85810cafd1</Sha>
=======
    <Dependency Name="Microsoft.NET.ILLink.Tasks" Version="9.0.0-rc.1.24431.7">
      <Uri>https://github.com/dotnet/runtime</Uri>
      <Sha>c4d7f7c6f2e2f34f07e64c6caa3bf9b2ce915cc1</Sha>
    </Dependency>
    <Dependency Name="System.CodeDom" Version="9.0.0-rc.1.24431.7">
      <Uri>https://github.com/dotnet/runtime</Uri>
      <Sha>c4d7f7c6f2e2f34f07e64c6caa3bf9b2ce915cc1</Sha>
    </Dependency>
    <Dependency Name="System.Formats.Asn1" Version="9.0.0-rc.1.24431.7">
      <Uri>https://github.com/dotnet/runtime</Uri>
      <Sha>c4d7f7c6f2e2f34f07e64c6caa3bf9b2ce915cc1</Sha>
    </Dependency>
    <Dependency Name="System.Security.Cryptography.ProtectedData" Version="9.0.0-rc.1.24431.7">
      <Uri>https://github.com/dotnet/runtime</Uri>
      <Sha>c4d7f7c6f2e2f34f07e64c6caa3bf9b2ce915cc1</Sha>
    </Dependency>
    <Dependency Name="System.Text.Encoding.CodePages" Version="9.0.0-rc.1.24431.7">
      <Uri>https://github.com/dotnet/runtime</Uri>
      <Sha>c4d7f7c6f2e2f34f07e64c6caa3bf9b2ce915cc1</Sha>
    </Dependency>
    <Dependency Name="System.Resources.Extensions" Version="9.0.0-rc.1.24431.7">
      <Uri>https://github.com/dotnet/runtime</Uri>
      <Sha>c4d7f7c6f2e2f34f07e64c6caa3bf9b2ce915cc1</Sha>
    </Dependency>
    <Dependency Name="Microsoft.WindowsDesktop.App.Runtime.win-x64" Version="9.0.0-rc.1.24452.1">
      <Uri>https://github.com/dotnet/windowsdesktop</Uri>
      <Sha>acc13b1b4775aeea7e6fe083683052d697812e11</Sha>
      <SourceBuildTarball RepoName="windowsdesktop" ManagedOnly="true" />
    </Dependency>
    <Dependency Name="VS.Redist.Common.WindowsDesktop.SharedFramework.x64.9.0" Version="9.0.0-rc.1.24452.1">
      <Uri>https://github.com/dotnet/windowsdesktop</Uri>
      <Sha>acc13b1b4775aeea7e6fe083683052d697812e11</Sha>
    </Dependency>
    <Dependency Name="Microsoft.WindowsDesktop.App.Ref" Version="9.0.0-rc.1.24452.1">
      <Uri>https://github.com/dotnet/windowsdesktop</Uri>
      <Sha>acc13b1b4775aeea7e6fe083683052d697812e11</Sha>
    </Dependency>
    <Dependency Name="VS.Redist.Common.WindowsDesktop.TargetingPack.x64.9.0" Version="9.0.0-rc.1.24452.1">
      <Uri>https://github.com/dotnet/windowsdesktop</Uri>
      <Sha>acc13b1b4775aeea7e6fe083683052d697812e11</Sha>
    </Dependency>
    <Dependency Name="Microsoft.NET.Sdk.WindowsDesktop" Version="9.0.0-rc.1.24451.10" CoherentParentDependency="Microsoft.WindowsDesktop.App.Ref">
      <Uri>https://github.com/dotnet/wpf</Uri>
      <Sha>32227d2fa67c462e95005b288057aafa66391a49</Sha>
    </Dependency>
    <Dependency Name="Microsoft.AspNetCore.App.Ref" Version="9.0.0-rc.1.24452.1">
      <Uri>https://github.com/dotnet/aspnetcore</Uri>
      <Sha>280c613963a1768b810d09f32c998fe4490855e9</Sha>
    </Dependency>
    <Dependency Name="Microsoft.AspNetCore.App.Ref.Internal" Version="9.0.0-rc.1.24452.1">
      <Uri>https://github.com/dotnet/aspnetcore</Uri>
      <Sha>280c613963a1768b810d09f32c998fe4490855e9</Sha>
    </Dependency>
    <Dependency Name="Microsoft.AspNetCore.App.Runtime.win-x64" Version="9.0.0-rc.1.24452.1">
      <Uri>https://github.com/dotnet/aspnetcore</Uri>
      <Sha>280c613963a1768b810d09f32c998fe4490855e9</Sha>
    </Dependency>
    <Dependency Name="VS.Redist.Common.AspNetCore.SharedFramework.x64.9.0" Version="9.0.0-rc.1.24452.1">
      <Uri>https://github.com/dotnet/aspnetcore</Uri>
      <Sha>280c613963a1768b810d09f32c998fe4490855e9</Sha>
    </Dependency>
    <Dependency Name="dotnet-dev-certs" Version="9.0.0-rc.1.24452.1">
      <Uri>https://github.com/dotnet/aspnetcore</Uri>
      <Sha>280c613963a1768b810d09f32c998fe4490855e9</Sha>
    </Dependency>
    <Dependency Name="dotnet-user-jwts" Version="9.0.0-rc.1.24452.1">
      <Uri>https://github.com/dotnet/aspnetcore</Uri>
      <Sha>280c613963a1768b810d09f32c998fe4490855e9</Sha>
    </Dependency>
    <Dependency Name="dotnet-user-secrets" Version="9.0.0-rc.1.24452.1">
      <Uri>https://github.com/dotnet/aspnetcore</Uri>
      <Sha>280c613963a1768b810d09f32c998fe4490855e9</Sha>
    </Dependency>
    <Dependency Name="Microsoft.AspNetCore.Analyzers" Version="9.0.0-rc.1.24452.1">
      <Uri>https://github.com/dotnet/aspnetcore</Uri>
      <Sha>280c613963a1768b810d09f32c998fe4490855e9</Sha>
    </Dependency>
    <Dependency Name="Microsoft.AspNetCore.Components.SdkAnalyzers" Version="9.0.0-rc.1.24452.1">
      <Uri>https://github.com/dotnet/aspnetcore</Uri>
      <Sha>280c613963a1768b810d09f32c998fe4490855e9</Sha>
    </Dependency>
    <Dependency Name="Microsoft.AspNetCore.Mvc.Analyzers" Version="9.0.0-rc.1.24452.1">
      <Uri>https://github.com/dotnet/aspnetcore</Uri>
      <Sha>280c613963a1768b810d09f32c998fe4490855e9</Sha>
    </Dependency>
    <Dependency Name="Microsoft.AspNetCore.Mvc.Api.Analyzers" Version="9.0.0-rc.1.24452.1">
      <Uri>https://github.com/dotnet/aspnetcore</Uri>
      <Sha>280c613963a1768b810d09f32c998fe4490855e9</Sha>
    </Dependency>
    <!-- Intermediate is necessary for source build. -->
    <Dependency Name="Microsoft.SourceBuild.Intermediate.aspnetcore" Version="9.0.0-rc.1.24452.1">
      <Uri>https://github.com/dotnet/aspnetcore</Uri>
      <Sha>280c613963a1768b810d09f32c998fe4490855e9</Sha>
>>>>>>> 4e544f08
      <SourceBuild RepoName="aspnetcore" ManagedOnly="true" />
    </Dependency>
    <Dependency Name="Microsoft.CodeAnalysis.Razor.Tooling.Internal" Version="9.0.0-preview.24476.3">
      <Uri>https://github.com/dotnet/razor</Uri>
      <Sha>4b1b541ed34e34b4b91202871f661879dabb4f55</Sha>
    </Dependency>
    <Dependency Name="Microsoft.AspNetCore.Mvc.Razor.Extensions.Tooling.Internal" Version="9.0.0-preview.24476.3">
      <Uri>https://github.com/dotnet/razor</Uri>
      <Sha>4b1b541ed34e34b4b91202871f661879dabb4f55</Sha>
    </Dependency>
    <Dependency Name="Microsoft.NET.Sdk.Razor.SourceGenerators.Transport" Version="9.0.0-preview.24476.3">
      <Uri>https://github.com/dotnet/razor</Uri>
      <Sha>4b1b541ed34e34b4b91202871f661879dabb4f55</Sha>
    </Dependency>
    <!-- Intermediate is necessary for source build. -->
    <Dependency Name="Microsoft.SourceBuild.Intermediate.razor" Version="9.0.0-preview.24476.3">
      <Uri>https://github.com/dotnet/razor</Uri>
      <Sha>4b1b541ed34e34b4b91202871f661879dabb4f55</Sha>
      <SourceBuild RepoName="razor" ManagedOnly="true" />
    </Dependency>
<<<<<<< HEAD
    <Dependency Name="Microsoft.Extensions.FileProviders.Embedded" Version="9.0.0-rtm.24477.5">
      <Uri>https://github.com/dotnet/aspnetcore</Uri>
      <Sha>9a34a6e3c7975f41300bd2550a089a85810cafd1</Sha>
    </Dependency>
    <Dependency Name="Microsoft.AspNetCore.Authorization" Version="9.0.0-rtm.24477.5">
      <Uri>https://github.com/dotnet/aspnetcore</Uri>
      <Sha>9a34a6e3c7975f41300bd2550a089a85810cafd1</Sha>
    </Dependency>
    <Dependency Name="Microsoft.AspNetCore.Components.Web" Version="9.0.0-rtm.24477.5">
      <Uri>https://github.com/dotnet/aspnetcore</Uri>
      <Sha>9a34a6e3c7975f41300bd2550a089a85810cafd1</Sha>
    </Dependency>
    <Dependency Name="Microsoft.JSInterop" Version="9.0.0-rtm.24477.5">
      <Uri>https://github.com/dotnet/aspnetcore</Uri>
      <Sha>9a34a6e3c7975f41300bd2550a089a85810cafd1</Sha>
=======
    <Dependency Name="Microsoft.Extensions.FileProviders.Embedded" Version="9.0.0-rc.1.24452.1">
      <Uri>https://github.com/dotnet/aspnetcore</Uri>
      <Sha>280c613963a1768b810d09f32c998fe4490855e9</Sha>
    </Dependency>
    <Dependency Name="Microsoft.AspNetCore.Authorization" Version="9.0.0-rc.1.24452.1">
      <Uri>https://github.com/dotnet/aspnetcore</Uri>
      <Sha>280c613963a1768b810d09f32c998fe4490855e9</Sha>
    </Dependency>
    <Dependency Name="Microsoft.AspNetCore.Components.Web" Version="9.0.0-rc.1.24452.1">
      <Uri>https://github.com/dotnet/aspnetcore</Uri>
      <Sha>280c613963a1768b810d09f32c998fe4490855e9</Sha>
    </Dependency>
    <Dependency Name="Microsoft.JSInterop" Version="9.0.0-rc.1.24452.1">
      <Uri>https://github.com/dotnet/aspnetcore</Uri>
      <Sha>280c613963a1768b810d09f32c998fe4490855e9</Sha>
>>>>>>> 4e544f08
    </Dependency>
    <Dependency Name="Microsoft.DotNet.Test.ProjectTemplates.2.1" Version="1.0.2-beta4.22406.1">
      <Uri>https://github.com/dotnet/test-templates</Uri>
      <Sha>0385265f4d0b6413d64aea0223172366a9b9858c</Sha>
    </Dependency>
    <Dependency Name="Microsoft.DotNet.Test.ProjectTemplates.5.0" Version="1.1.0-rc.23558.1">
      <Uri>https://github.com/dotnet/test-templates</Uri>
      <Sha>307b8f538d83a955d8f6dd909eee41a5555f2f4d</Sha>
    </Dependency>
    <Dependency Name="Microsoft.DotNet.Test.ProjectTemplates.6.0" Version="1.1.0-rc.24069.1">
      <Uri>https://github.com/dotnet/test-templates</Uri>
      <Sha>becc4bd157cd6608b51a5ffe414a5d2de6330272</Sha>
    </Dependency>
    <Dependency Name="Microsoft.DotNet.Test.ProjectTemplates.7.0" Version="1.1.0-rc.24069.1">
      <Uri>https://github.com/dotnet/test-templates</Uri>
      <Sha>becc4bd157cd6608b51a5ffe414a5d2de6330272</Sha>
    </Dependency>
    <Dependency Name="Microsoft.DotNet.Test.ProjectTemplates.8.0" Version="1.1.0-rc.24202.1">
      <Uri>https://github.com/dotnet/test-templates</Uri>
      <Sha>49c9ad01f057b3c6352bbec12b117acc2224493c</Sha>
    </Dependency>
<<<<<<< HEAD
    <Dependency Name="Microsoft.DotNet.Test.ProjectTemplates.9.0" Version="1.1.0-rc.24477.3">
      <Uri>https://github.com/dotnet/test-templates</Uri>
      <Sha>5a1302d9cc439e2e2fe49660ca07300b921ba58c</Sha>
    </Dependency>
    <!-- Intermediate is necessary for source build. -->
    <Dependency Name="Microsoft.SourceBuild.Intermediate.test-templates" Version="1.1.0-rc.24477.3">
      <Uri>https://github.com/dotnet/test-templates</Uri>
      <Sha>5a1302d9cc439e2e2fe49660ca07300b921ba58c</Sha>
      <SourceBuild RepoName="test-templates" ManagedOnly="true" />
    </Dependency>
    <!-- For coherency purposes, these versions should be gated by the versions of winforms and wpf routed via windowsdesktop -->
    <Dependency Name="Microsoft.Dotnet.WinForms.ProjectTemplates" Version="9.0.0-rtm.24474.4" CoherentParentDependency="Microsoft.WindowsDesktop.App.Runtime.win-x64">
      <Uri>https://github.com/dotnet/winforms</Uri>
      <Sha>0749a97fb592ed4a5d7ddc8d13acf9f5097f68f7</Sha>
    </Dependency>
    <Dependency Name="Microsoft.DotNet.Wpf.ProjectTemplates" Version="9.0.0-rtm.24476.2" CoherentParentDependency="Microsoft.WindowsDesktop.App.Runtime.win-x64">
      <Uri>https://github.com/dotnet/wpf</Uri>
      <Sha>32546f1aeee78cb85fe80191126ea3ecbe47aeed</Sha>
=======
    <Dependency Name="Microsoft.DotNet.Test.ProjectTemplates.9.0" Version="1.1.0-rc.24477.5">
      <Uri>https://github.com/dotnet/test-templates</Uri>
      <Sha>950cc4a13d0c3f7d84558aec0552e15a5e8559d4</Sha>
    </Dependency>
    <!-- Intermediate is necessary for source build. -->
    <Dependency Name="Microsoft.SourceBuild.Intermediate.test-templates" Version="1.1.0-rc.24477.5">
      <Uri>https://github.com/dotnet/test-templates</Uri>
      <Sha>950cc4a13d0c3f7d84558aec0552e15a5e8559d4</Sha>
      <SourceBuild RepoName="test-templates" ManagedOnly="true" />
    </Dependency>
    <!-- For coherency purposes, these versions should be gated by the versions of winforms and wpf routed via windowsdesktop -->
    <Dependency Name="Microsoft.Dotnet.WinForms.ProjectTemplates" Version="9.0.0-rc.1.24451.1" CoherentParentDependency="Microsoft.WindowsDesktop.App.Runtime.win-x64">
      <Uri>https://github.com/dotnet/winforms</Uri>
      <Sha>4da5a50c6a357add50c027e9e3a3348d557cec20</Sha>
    </Dependency>
    <Dependency Name="Microsoft.DotNet.Wpf.ProjectTemplates" Version="9.0.0-rc.1.24451.10" CoherentParentDependency="Microsoft.WindowsDesktop.App.Runtime.win-x64">
      <Uri>https://github.com/dotnet/wpf</Uri>
      <Sha>32227d2fa67c462e95005b288057aafa66391a49</Sha>
>>>>>>> 4e544f08
    </Dependency>
    <Dependency Name="Microsoft.Web.Xdt" Version="9.0.0-preview.24476.1">
      <Uri>https://github.com/dotnet/xdt</Uri>
      <Sha>4ddd8113a29852380b7b929117bfe67f401ac320</Sha>
    </Dependency>
    <!-- Intermediate is necessary for source build. -->
    <Dependency Name="Microsoft.SourceBuild.Intermediate.xdt" Version="9.0.0-preview.24476.1">
      <Uri>https://github.com/dotnet/xdt</Uri>
      <Sha>4ddd8113a29852380b7b929117bfe67f401ac320</Sha>
      <SourceBuild RepoName="xdt" ManagedOnly="true" />
    </Dependency>
    <Dependency Name="Microsoft.CodeAnalysis.NetAnalyzers" Version="9.0.0-preview.24454.1">
      <Uri>https://github.com/dotnet/roslyn-analyzers</Uri>
      <Sha>a7c74cf887abe4a38240bc4ead0b221d9d42434f</Sha>
    </Dependency>
    <Dependency Name="Microsoft.CodeAnalysis.PublicApiAnalyzers" Version="3.11.0-beta1.24454.1">
      <Uri>https://github.com/dotnet/roslyn-analyzers</Uri>
      <Sha>a7c74cf887abe4a38240bc4ead0b221d9d42434f</Sha>
    </Dependency>
    <!-- Intermediate is necessary for source build. -->
    <Dependency Name="Microsoft.SourceBuild.Intermediate.roslyn-analyzers" Version="3.11.0-beta1.24454.1">
      <Uri>https://github.com/dotnet/roslyn-analyzers</Uri>
      <Sha>a7c74cf887abe4a38240bc4ead0b221d9d42434f</Sha>
      <SourceBuild RepoName="roslyn-analyzers" ManagedOnly="true" />
    </Dependency>
    <Dependency Name="System.CommandLine" Version="2.0.0-beta4.24324.3">
      <Uri>https://github.com/dotnet/command-line-api</Uri>
      <Sha>803d8598f98fb4efd94604b32627ee9407f246db</Sha>
    </Dependency>
    <Dependency Name="System.CommandLine.Rendering" Version="0.4.0-alpha.24324.3">
      <Uri>https://github.com/dotnet/command-line-api</Uri>
      <Sha>803d8598f98fb4efd94604b32627ee9407f246db</Sha>
    </Dependency>
    <!-- Microsoft.CodeAnalysis.Workspaces.MSBuild transitively references M.Bcl.AsyncInterfaces.
         Adding an explicit dependency to make sure the latest version is used instead of the SBRP
         one under source build. -->
    <!-- Intermediate is necessary for source build. -->
    <Dependency Name="Microsoft.DiaSymReader" Version="2.2.0-beta.24327.2">
      <Uri>https://github.com/dotnet/symreader</Uri>
      <Sha>0710a7892d89999956e8808c28e9dd0512bd53f3</Sha>
    </Dependency>
    <!-- Intermediate is necessary for source build. -->
    <Dependency Name="Microsoft.SourceBuild.Intermediate.command-line-api" Version="0.1.532403">
      <Uri>https://github.com/dotnet/command-line-api</Uri>
      <Sha>803d8598f98fb4efd94604b32627ee9407f246db</Sha>
      <SourceBuild RepoName="command-line-api" ManagedOnly="true" />
    </Dependency>
    <!-- Intermediate is necessary for source build. -->
    <Dependency Name="Microsoft.SourceBuild.Intermediate.source-build-externals" Version="9.0.0-alpha.1.24467.1">
      <Uri>https://github.com/dotnet/source-build-externals</Uri>
      <Sha>4e60131607fd144eb86fe4487f1a37da940ca990</Sha>
      <SourceBuild RepoName="source-build-externals" ManagedOnly="true" />
    </Dependency>
    <!-- Intermediate is necessary for source build. -->
    <Dependency Name="Microsoft.SourceBuild.Intermediate.source-build-reference-packages" Version="9.0.0-alpha.1.24468.2">
      <Uri>https://github.com/dotnet/source-build-reference-packages</Uri>
      <Sha>6a1e86367923914589bda2244eb2321b97523c33</Sha>
      <SourceBuild RepoName="source-build-reference-packages" ManagedOnly="true" />
    </Dependency>
    <Dependency Name="Microsoft.Deployment.DotNet.Releases" Version="2.0.0-preview.1.24406.1">
      <Uri>https://github.com/dotnet/deployment-tools</Uri>
      <Sha>7871ee378dce87b64d930d4f33dca9c888f4034d</Sha>
    </Dependency>
    <Dependency Name="Microsoft.Build.Tasks.Git" Version="9.0.0-beta.24474.2">
      <Uri>https://github.com/dotnet/sourcelink</Uri>
      <Sha>9700a2bfe76f993dbeb34439d4fe320c31182b2a</Sha>
    </Dependency>
    <Dependency Name="Microsoft.SourceLink.Common" Version="9.0.0-beta.24474.2">
      <Uri>https://github.com/dotnet/sourcelink</Uri>
      <Sha>9700a2bfe76f993dbeb34439d4fe320c31182b2a</Sha>
    </Dependency>
    <Dependency Name="Microsoft.SourceLink.AzureRepos.Git" Version="9.0.0-beta.24474.2">
      <Uri>https://github.com/dotnet/sourcelink</Uri>
      <Sha>9700a2bfe76f993dbeb34439d4fe320c31182b2a</Sha>
    </Dependency>
    <Dependency Name="Microsoft.SourceLink.GitHub" Version="9.0.0-beta.24474.2">
      <Uri>https://github.com/dotnet/sourcelink</Uri>
      <Sha>9700a2bfe76f993dbeb34439d4fe320c31182b2a</Sha>
    </Dependency>
    <Dependency Name="Microsoft.SourceLink.GitLab" Version="9.0.0-beta.24474.2">
      <Uri>https://github.com/dotnet/sourcelink</Uri>
      <Sha>9700a2bfe76f993dbeb34439d4fe320c31182b2a</Sha>
    </Dependency>
    <Dependency Name="Microsoft.SourceLink.Bitbucket.Git" Version="9.0.0-beta.24474.2">
      <Uri>https://github.com/dotnet/sourcelink</Uri>
      <Sha>9700a2bfe76f993dbeb34439d4fe320c31182b2a</Sha>
    </Dependency>
    <!-- Intermediate is necessary for source build. -->
    <Dependency Name="Microsoft.SourceBuild.Intermediate.sourcelink" Version="9.0.0-beta.24474.2">
      <Uri>https://github.com/dotnet/sourcelink</Uri>
      <Sha>9700a2bfe76f993dbeb34439d4fe320c31182b2a</Sha>
      <SourceBuild RepoName="sourcelink" ManagedOnly="true" />
    </Dependency>
    <!-- Intermediate is necessary for source build. -->
    <Dependency Name="Microsoft.SourceBuild.Intermediate.deployment-tools" Version="9.0.0-preview.1.24406.1">
      <Uri>https://github.com/dotnet/deployment-tools</Uri>
      <Sha>7871ee378dce87b64d930d4f33dca9c888f4034d</Sha>
      <SourceBuild RepoName="deployment-tools" ManagedOnly="true" />
    </Dependency>
    <!-- Intermediate is necessary for source build. -->
    <Dependency Name="Microsoft.SourceBuild.Intermediate.symreader" Version="2.2.0-beta.24327.2">
      <Uri>https://github.com/dotnet/symreader</Uri>
      <Sha>0710a7892d89999956e8808c28e9dd0512bd53f3</Sha>
      <SourceBuild RepoName="symreader" ManagedOnly="true" />
    </Dependency>
    <!-- Dependency required for flowing correct package version in source-build, using PVP flow. -->
<<<<<<< HEAD
    <Dependency Name="Microsoft.Extensions.Logging" Version="9.0.0-rtm.24476.4">
      <Uri>https://github.com/dotnet/runtime</Uri>
      <Sha>0d44aea3696bab80b11a12c6bdfdbf8de9c4e815</Sha>
    </Dependency>
    <!-- Dependency required for flowing correct package version in source-build, using PVP flow. -->
    <Dependency Name="Microsoft.Extensions.Logging.Abstractions" Version="9.0.0-rtm.24476.4">
      <Uri>https://github.com/dotnet/runtime</Uri>
      <Sha>0d44aea3696bab80b11a12c6bdfdbf8de9c4e815</Sha>
    </Dependency>
    <!-- Dependency required for flowing correct package version in source-build, using PVP flow. -->
    <Dependency Name="Microsoft.Extensions.Logging.Console" Version="9.0.0-rtm.24476.4">
      <Uri>https://github.com/dotnet/runtime</Uri>
      <Sha>0d44aea3696bab80b11a12c6bdfdbf8de9c4e815</Sha>
    </Dependency>
    <!-- Dependency required for flowing correct package version in source-build, using PVP flow. -->
    <Dependency Name="Microsoft.Extensions.FileSystemGlobbing" Version="9.0.0-rtm.24476.4">
      <Uri>https://github.com/dotnet/runtime</Uri>
      <Sha>0d44aea3696bab80b11a12c6bdfdbf8de9c4e815</Sha>
    </Dependency>
    <!-- Dependency required for flowing correct package version in source-build, using PVP flow. -->
    <Dependency Name="System.ServiceProcess.ServiceController" Version="9.0.0-rtm.24476.4">
      <Uri>https://github.com/dotnet/runtime</Uri>
      <Sha>0d44aea3696bab80b11a12c6bdfdbf8de9c4e815</Sha>
    </Dependency>
    <Dependency Name="System.Text.Json" Version="9.0.0-rtm.24476.4">
      <Uri>https://github.com/dotnet/runtime</Uri>
      <Sha>0d44aea3696bab80b11a12c6bdfdbf8de9c4e815</Sha>
    </Dependency>
    <Dependency Name="Microsoft.Bcl.AsyncInterfaces" Version="9.0.0-rtm.24476.4">
      <Uri>https://github.com/dotnet/runtime</Uri>
      <Sha>0d44aea3696bab80b11a12c6bdfdbf8de9c4e815</Sha>
    </Dependency>
    <Dependency Name="Microsoft.Extensions.FileProviders.Abstractions" Version="9.0.0-rtm.24476.4">
      <Uri>https://github.com/dotnet/runtime</Uri>
      <Sha>0d44aea3696bab80b11a12c6bdfdbf8de9c4e815</Sha>
    </Dependency>
    <Dependency Name="Microsoft.Extensions.ObjectPool" Version="9.0.0-rtm.24477.5">
      <Uri>https://github.com/dotnet/aspnetcore</Uri>
      <Sha>9a34a6e3c7975f41300bd2550a089a85810cafd1</Sha>
    </Dependency>
    <Dependency Name="Microsoft.Win32.SystemEvents" Version="9.0.0-rtm.24476.4">
      <Uri>https://github.com/dotnet/runtime</Uri>
      <Sha>0d44aea3696bab80b11a12c6bdfdbf8de9c4e815</Sha>
    </Dependency>
    <Dependency Name="System.Composition.AttributedModel" Version="9.0.0-rtm.24476.4">
      <Uri>https://github.com/dotnet/runtime</Uri>
      <Sha>0d44aea3696bab80b11a12c6bdfdbf8de9c4e815</Sha>
    </Dependency>
    <Dependency Name="System.Composition.Convention" Version="9.0.0-rtm.24476.4">
      <Uri>https://github.com/dotnet/runtime</Uri>
      <Sha>0d44aea3696bab80b11a12c6bdfdbf8de9c4e815</Sha>
    </Dependency>
    <Dependency Name="System.Composition.Hosting" Version="9.0.0-rtm.24476.4">
      <Uri>https://github.com/dotnet/runtime</Uri>
      <Sha>0d44aea3696bab80b11a12c6bdfdbf8de9c4e815</Sha>
    </Dependency>
    <Dependency Name="System.Composition.Runtime" Version="9.0.0-rtm.24476.4">
      <Uri>https://github.com/dotnet/runtime</Uri>
      <Sha>0d44aea3696bab80b11a12c6bdfdbf8de9c4e815</Sha>
    </Dependency>
    <Dependency Name="System.Composition.TypedParts" Version="9.0.0-rtm.24476.4">
      <Uri>https://github.com/dotnet/runtime</Uri>
      <Sha>0d44aea3696bab80b11a12c6bdfdbf8de9c4e815</Sha>
    </Dependency>
    <Dependency Name="System.Configuration.ConfigurationManager" Version="9.0.0-rtm.24476.4">
      <Uri>https://github.com/dotnet/runtime</Uri>
      <Sha>0d44aea3696bab80b11a12c6bdfdbf8de9c4e815</Sha>
    </Dependency>
    <Dependency Name="System.Security.Cryptography.Pkcs" Version="9.0.0-rtm.24476.4">
      <Uri>https://github.com/dotnet/runtime</Uri>
      <Sha>0d44aea3696bab80b11a12c6bdfdbf8de9c4e815</Sha>
    </Dependency>
    <Dependency Name="System.Security.Cryptography.Xml" Version="9.0.0-rtm.24476.4">
      <Uri>https://github.com/dotnet/runtime</Uri>
      <Sha>0d44aea3696bab80b11a12c6bdfdbf8de9c4e815</Sha>
    </Dependency>
    <Dependency Name="System.Security.Permissions" Version="9.0.0-rtm.24476.4">
      <Uri>https://github.com/dotnet/runtime</Uri>
      <Sha>0d44aea3696bab80b11a12c6bdfdbf8de9c4e815</Sha>
    </Dependency>
    <Dependency Name="System.Windows.Extensions" Version="9.0.0-rtm.24476.4">
      <Uri>https://github.com/dotnet/runtime</Uri>
      <Sha>0d44aea3696bab80b11a12c6bdfdbf8de9c4e815</Sha>
=======
    <Dependency Name="Microsoft.Extensions.Logging" Version="9.0.0-rc.1.24431.7">
      <Uri>https://github.com/dotnet/runtime</Uri>
      <Sha>c4d7f7c6f2e2f34f07e64c6caa3bf9b2ce915cc1</Sha>
    </Dependency>
    <!-- Dependency required for flowing correct package version in source-build, using PVP flow. -->
    <Dependency Name="Microsoft.Extensions.Logging.Abstractions" Version="9.0.0-rc.1.24431.7">
      <Uri>https://github.com/dotnet/runtime</Uri>
      <Sha>c4d7f7c6f2e2f34f07e64c6caa3bf9b2ce915cc1</Sha>
    </Dependency>
    <!-- Dependency required for flowing correct package version in source-build, using PVP flow. -->
    <Dependency Name="Microsoft.Extensions.Logging.Console" Version="9.0.0-rc.1.24431.7">
      <Uri>https://github.com/dotnet/runtime</Uri>
      <Sha>c4d7f7c6f2e2f34f07e64c6caa3bf9b2ce915cc1</Sha>
    </Dependency>
    <!-- Dependency required for flowing correct package version in source-build, using PVP flow. -->
    <Dependency Name="Microsoft.Extensions.FileSystemGlobbing" Version="9.0.0-rc.1.24431.7">
      <Uri>https://github.com/dotnet/runtime</Uri>
      <Sha>c4d7f7c6f2e2f34f07e64c6caa3bf9b2ce915cc1</Sha>
    </Dependency>
    <!-- Dependency required for flowing correct package version in source-build, using PVP flow. -->
    <Dependency Name="System.ServiceProcess.ServiceController" Version="9.0.0-rc.1.24431.7">
      <Uri>https://github.com/dotnet/runtime</Uri>
      <Sha>c4d7f7c6f2e2f34f07e64c6caa3bf9b2ce915cc1</Sha>
    </Dependency>
    <Dependency Name="System.Text.Json" Version="9.0.0-rc.1.24431.7">
      <Uri>https://github.com/dotnet/runtime</Uri>
      <Sha>c4d7f7c6f2e2f34f07e64c6caa3bf9b2ce915cc1</Sha>
    </Dependency>
    <Dependency Name="Microsoft.Bcl.AsyncInterfaces" Version="9.0.0-rc.1.24431.7">
      <Uri>https://github.com/dotnet/runtime</Uri>
      <Sha>c4d7f7c6f2e2f34f07e64c6caa3bf9b2ce915cc1</Sha>
    </Dependency>
    <Dependency Name="Microsoft.Extensions.FileProviders.Abstractions" Version="9.0.0-rc.1.24431.7">
      <Uri>https://github.com/dotnet/runtime</Uri>
      <Sha>c4d7f7c6f2e2f34f07e64c6caa3bf9b2ce915cc1</Sha>
    </Dependency>
    <Dependency Name="Microsoft.Extensions.ObjectPool" Version="9.0.0-rc.1.24452.1">
      <Uri>https://github.com/dotnet/aspnetcore</Uri>
      <Sha>280c613963a1768b810d09f32c998fe4490855e9</Sha>
    </Dependency>
    <Dependency Name="Microsoft.Win32.SystemEvents" Version="9.0.0-rc.1.24431.7">
      <Uri>https://github.com/dotnet/runtime</Uri>
      <Sha>c4d7f7c6f2e2f34f07e64c6caa3bf9b2ce915cc1</Sha>
    </Dependency>
    <Dependency Name="System.Composition.AttributedModel" Version="9.0.0-rc.1.24431.7">
      <Uri>https://github.com/dotnet/runtime</Uri>
      <Sha>c4d7f7c6f2e2f34f07e64c6caa3bf9b2ce915cc1</Sha>
    </Dependency>
    <Dependency Name="System.Composition.Convention" Version="9.0.0-rc.1.24431.7">
      <Uri>https://github.com/dotnet/runtime</Uri>
      <Sha>c4d7f7c6f2e2f34f07e64c6caa3bf9b2ce915cc1</Sha>
    </Dependency>
    <Dependency Name="System.Composition.Hosting" Version="9.0.0-rc.1.24431.7">
      <Uri>https://github.com/dotnet/runtime</Uri>
      <Sha>c4d7f7c6f2e2f34f07e64c6caa3bf9b2ce915cc1</Sha>
    </Dependency>
    <Dependency Name="System.Composition.Runtime" Version="9.0.0-rc.1.24431.7">
      <Uri>https://github.com/dotnet/runtime</Uri>
      <Sha>c4d7f7c6f2e2f34f07e64c6caa3bf9b2ce915cc1</Sha>
    </Dependency>
    <Dependency Name="System.Composition.TypedParts" Version="9.0.0-rc.1.24431.7">
      <Uri>https://github.com/dotnet/runtime</Uri>
      <Sha>c4d7f7c6f2e2f34f07e64c6caa3bf9b2ce915cc1</Sha>
    </Dependency>
    <Dependency Name="System.Configuration.ConfigurationManager" Version="9.0.0-rc.1.24431.7">
      <Uri>https://github.com/dotnet/runtime</Uri>
      <Sha>c4d7f7c6f2e2f34f07e64c6caa3bf9b2ce915cc1</Sha>
    </Dependency>
    <Dependency Name="System.Security.Cryptography.Pkcs" Version="9.0.0-rc.1.24431.7">
      <Uri>https://github.com/dotnet/runtime</Uri>
      <Sha>c4d7f7c6f2e2f34f07e64c6caa3bf9b2ce915cc1</Sha>
    </Dependency>
    <Dependency Name="System.Security.Cryptography.Xml" Version="9.0.0-rc.1.24431.7">
      <Uri>https://github.com/dotnet/runtime</Uri>
      <Sha>c4d7f7c6f2e2f34f07e64c6caa3bf9b2ce915cc1</Sha>
    </Dependency>
    <Dependency Name="System.Security.Permissions" Version="9.0.0-rc.1.24431.7">
      <Uri>https://github.com/dotnet/runtime</Uri>
      <Sha>c4d7f7c6f2e2f34f07e64c6caa3bf9b2ce915cc1</Sha>
    </Dependency>
    <Dependency Name="System.Windows.Extensions" Version="9.0.0-rc.1.24431.7">
      <Uri>https://github.com/dotnet/runtime</Uri>
      <Sha>c4d7f7c6f2e2f34f07e64c6caa3bf9b2ce915cc1</Sha>
>>>>>>> 4e544f08
    </Dependency>
  </ProductDependencies>
  <ToolsetDependencies>
    <Dependency Name="Microsoft.DotNet.Arcade.Sdk" Version="9.0.0-beta.24473.1">
      <Uri>https://github.com/dotnet/arcade</Uri>
      <Sha>1230437de1ab7b3e15fe7cdfe7ffce2f65449959</Sha>
    </Dependency>
    <Dependency Name="Microsoft.DotNet.Build.Tasks.Installers" Version="9.0.0-beta.24473.1">
      <Uri>https://github.com/dotnet/arcade</Uri>
      <Sha>1230437de1ab7b3e15fe7cdfe7ffce2f65449959</Sha>
    </Dependency>
    <Dependency Name="Microsoft.DotNet.Helix.Sdk" Version="9.0.0-beta.24473.1">
      <Uri>https://github.com/dotnet/arcade</Uri>
      <Sha>1230437de1ab7b3e15fe7cdfe7ffce2f65449959</Sha>
    </Dependency>
    <Dependency Name="Microsoft.DotNet.SignTool" Version="9.0.0-beta.24473.1">
      <Uri>https://github.com/dotnet/arcade</Uri>
      <Sha>1230437de1ab7b3e15fe7cdfe7ffce2f65449959</Sha>
    </Dependency>
    <Dependency Name="Microsoft.DotNet.XUnitExtensions" Version="9.0.0-beta.24473.1">
      <Uri>https://github.com/dotnet/arcade</Uri>
      <Sha>1230437de1ab7b3e15fe7cdfe7ffce2f65449959</Sha>
    </Dependency>
    <Dependency Name="Microsoft.DotNet.XliffTasks" Version="9.0.0-beta.24473.1">
      <Uri>https://github.com/dotnet/arcade</Uri>
      <Sha>1230437de1ab7b3e15fe7cdfe7ffce2f65449959</Sha>
    </Dependency>
    <!-- Intermediate is necessary for source build. -->
    <Dependency Name="Microsoft.SourceBuild.Intermediate.arcade" Version="9.0.0-beta.24473.1">
      <Uri>https://github.com/dotnet/arcade</Uri>
      <Sha>1230437de1ab7b3e15fe7cdfe7ffce2f65449959</Sha>
      <SourceBuild RepoName="arcade" ManagedOnly="true" />
    </Dependency>
<<<<<<< HEAD
    <Dependency Name="System.Reflection.MetadataLoadContext" Version="9.0.0-rtm.24476.4">
      <Uri>https://github.com/dotnet/runtime</Uri>
      <Sha>0d44aea3696bab80b11a12c6bdfdbf8de9c4e815</Sha>
=======
    <Dependency Name="System.Reflection.MetadataLoadContext" Version="9.0.0-rc.1.24431.7">
      <Uri>https://github.com/dotnet/runtime</Uri>
      <Sha>c4d7f7c6f2e2f34f07e64c6caa3bf9b2ce915cc1</Sha>
>>>>>>> 4e544f08
    </Dependency>
    <Dependency Name="Microsoft.DotNet.Darc" Version="1.1.0-beta.24367.3">
      <Uri>https://github.com/dotnet/arcade-services</Uri>
      <Sha>47e3672c762970073e4282bd563233da86bcca3e</Sha>
    </Dependency>
    <Dependency Name="Microsoft.DotNet.DarcLib" Version="1.1.0-beta.24367.3">
      <Uri>https://github.com/dotnet/arcade-services</Uri>
      <Sha>47e3672c762970073e4282bd563233da86bcca3e</Sha>
    </Dependency>
    <Dependency Name="Microsoft.DotNet.ScenarioTests.SdkTemplateTests" Version="9.0.0-preview.24475.2">
      <Uri>https://github.com/dotnet/scenario-tests</Uri>
      <Sha>76edac963b2c6296018c7bf1e04a03c8488076d3</Sha>
    </Dependency>
    <!-- Intermediate is necessary for source build. -->
    <Dependency Name="Microsoft.SourceBuild.Intermediate.scenario-tests" Version="9.0.0-preview.24475.2">
      <Uri>https://github.com/dotnet/scenario-tests</Uri>
      <Sha>76edac963b2c6296018c7bf1e04a03c8488076d3</Sha>
      <SourceBuild RepoName="scenario-tests" ManagedOnly="true" />
    </Dependency>
    <!--
      Aspire isn't really a toolset dependency. However, it only inserts a baseline manifest in sdk,
      and if you squint at it, this means we can say that its specific dependency versions don't matter to sdk.
      It also doesn't currently ship 9.0 preview versions, meaning the version is locked to the latest shipped from 8.0 era.
      Avoiding this as a product dependency avoids a long coherency path (aspnetcore->extensions->aspire->sdk).
      **It is** of course possible that an incoherent aspire means that aspire depends on versions of extensions that
      aren't shipping, or those extensions packages depend on aspnetcore packages that won't ship. However, given the cost
      of maintaining this coherency path is high. This being toolset means that aspire is responsible for its own coherency.
    -->
    <Dependency Name="Microsoft.NET.Sdk.Aspire.Manifest-8.0.100" Version="8.2.1">
      <Uri>https://github.com/dotnet/aspire</Uri>
      <Sha>137e8dcae0a7b22c05f48c4e7a5d36fe3f00a8d7</Sha>
    </Dependency>
    <!-- Intermediate is necessary for source build. -->
    <Dependency Name="Microsoft.SourceBuild.Intermediate.aspire" Version="8.2.1-preview.1.24473.4">
      <Uri>https://github.com/dotnet/aspire</Uri>
      <Sha>137e8dcae0a7b22c05f48c4e7a5d36fe3f00a8d7</Sha>
      <SourceBuild RepoName="aspire" ManagedOnly="true" />
    </Dependency>
    <Dependency Name="Microsoft.IO.Redist" Version="6.0.1">
      <Uri>https://github.com/dotnet/runtime</Uri>
      <Sha>e77011b31a3e5c47d931248a64b47f9b2d47853d</Sha>
    </Dependency>
  </ToolsetDependencies>
</Dependencies><|MERGE_RESOLUTION|>--- conflicted
+++ resolved
@@ -15,44 +15,6 @@
       <Sha>a23da1c15c737b5e121650cfa5a86805e74e34fc</Sha>
       <SourceBuild RepoName="templating" ManagedOnly="true" />
     </Dependency>
-<<<<<<< HEAD
-    <Dependency Name="Microsoft.NETCore.App.Ref" Version="9.0.0-rtm.24476.4">
-      <Uri>https://github.com/dotnet/runtime</Uri>
-      <Sha>0d44aea3696bab80b11a12c6bdfdbf8de9c4e815</Sha>
-    </Dependency>
-    <Dependency Name="VS.Redist.Common.NetCore.SharedFramework.x64.9.0" Version="9.0.0-rtm.24476.4">
-      <Uri>https://github.com/dotnet/runtime</Uri>
-      <Sha>0d44aea3696bab80b11a12c6bdfdbf8de9c4e815</Sha>
-    </Dependency>
-    <Dependency Name="VS.Redist.Common.NetCore.TargetingPack.x64.9.0" Version="9.0.0-rtm.24476.4">
-      <Uri>https://github.com/dotnet/runtime</Uri>
-      <Sha>0d44aea3696bab80b11a12c6bdfdbf8de9c4e815</Sha>
-    </Dependency>
-    <Dependency Name="Microsoft.NETCore.App.Runtime.win-x64" Version="9.0.0-rtm.24476.4">
-      <Uri>https://github.com/dotnet/runtime</Uri>
-      <Sha>0d44aea3696bab80b11a12c6bdfdbf8de9c4e815</Sha>
-    </Dependency>
-    <Dependency Name="Microsoft.NETCore.App.Host.win-x64" Version="9.0.0-rtm.24476.4">
-      <Uri>https://github.com/dotnet/runtime</Uri>
-      <Sha>0d44aea3696bab80b11a12c6bdfdbf8de9c4e815</Sha>
-    </Dependency>
-    <Dependency Name="Microsoft.NETCore.Platforms" Version="9.0.0-rtm.24476.4">
-      <Uri>https://github.com/dotnet/runtime</Uri>
-      <Sha>0d44aea3696bab80b11a12c6bdfdbf8de9c4e815</Sha>
-    </Dependency>
-    <Dependency Name="Microsoft.NET.HostModel" Version="9.0.0-rtm.24476.4">
-      <Uri>https://github.com/dotnet/runtime</Uri>
-      <Sha>0d44aea3696bab80b11a12c6bdfdbf8de9c4e815</Sha>
-    </Dependency>
-    <Dependency Name="Microsoft.Extensions.DependencyModel" Version="9.0.0-rtm.24476.4">
-      <Uri>https://github.com/dotnet/runtime</Uri>
-      <Sha>0d44aea3696bab80b11a12c6bdfdbf8de9c4e815</Sha>
-    </Dependency>
-    <!-- Intermediate is necessary for source build. -->
-    <Dependency Name="Microsoft.SourceBuild.Intermediate.runtime.linux-x64" Version="9.0.0-rtm.24476.4">
-      <Uri>https://github.com/dotnet/runtime</Uri>
-      <Sha>0d44aea3696bab80b11a12c6bdfdbf8de9c4e815</Sha>
-=======
     <Dependency Name="Microsoft.NETCore.App.Ref" Version="9.0.0-rc.1.24431.7">
       <Uri>https://github.com/dotnet/runtime</Uri>
       <Sha>c4d7f7c6f2e2f34f07e64c6caa3bf9b2ce915cc1</Sha>
@@ -89,7 +51,6 @@
     <Dependency Name="Microsoft.SourceBuild.Intermediate.runtime.linux-x64" Version="9.0.0-rc.1.24431.7">
       <Uri>https://github.com/dotnet/runtime</Uri>
       <Sha>c4d7f7c6f2e2f34f07e64c6caa3bf9b2ce915cc1</Sha>
->>>>>>> 4e544f08
       <SourceBuild RepoName="runtime" ManagedOnly="false" />
     </Dependency>
     <!-- Change blob version in GenerateLayout.targets if this is unpinned to service targeting pack -->
@@ -170,15 +131,6 @@
       <Uri>https://github.com/dotnet/roslyn</Uri>
       <Sha>926a1d540c510a105d5836ed2d7329dc0113be5d</Sha>
     </Dependency>
-<<<<<<< HEAD
-    <Dependency Name="Microsoft.AspNetCore.DeveloperCertificates.XPlat" Version="9.0.0-rtm.24477.5">
-      <Uri>https://github.com/dotnet/aspnetcore</Uri>
-      <Sha>9a34a6e3c7975f41300bd2550a089a85810cafd1</Sha>
-    </Dependency>
-    <Dependency Name="Microsoft.AspNetCore.TestHost" Version="9.0.0-rtm.24477.5">
-      <Uri>https://github.com/dotnet/aspnetcore</Uri>
-      <Sha>9a34a6e3c7975f41300bd2550a089a85810cafd1</Sha>
-=======
     <Dependency Name="Microsoft.AspNetCore.DeveloperCertificates.XPlat" Version="9.0.0-rc.1.24452.1">
       <Uri>https://github.com/dotnet/aspnetcore</Uri>
       <Sha>280c613963a1768b810d09f32c998fe4490855e9</Sha>
@@ -186,7 +138,6 @@
     <Dependency Name="Microsoft.AspNetCore.TestHost" Version="9.0.0-rc.1.24452.1">
       <Uri>https://github.com/dotnet/aspnetcore</Uri>
       <Sha>280c613963a1768b810d09f32c998fe4490855e9</Sha>
->>>>>>> 4e544f08
     </Dependency>
     <Dependency Name="Microsoft.Build.NuGetSdkResolver" Version="6.12.0-rc.120">
       <Uri>https://github.com/nuget/nuget.client</Uri>
@@ -275,101 +226,6 @@
       <Sha>07acde22b65497e72de145d57167b83609a7f7fb</Sha>
       <SourceBuild RepoName="vstest" ManagedOnly="true" />
     </Dependency>
-<<<<<<< HEAD
-    <Dependency Name="Microsoft.NET.ILLink.Tasks" Version="9.0.0-rtm.24476.4">
-      <Uri>https://github.com/dotnet/runtime</Uri>
-      <Sha>0d44aea3696bab80b11a12c6bdfdbf8de9c4e815</Sha>
-    </Dependency>
-    <Dependency Name="System.CodeDom" Version="9.0.0-rtm.24476.4">
-      <Uri>https://github.com/dotnet/runtime</Uri>
-      <Sha>0d44aea3696bab80b11a12c6bdfdbf8de9c4e815</Sha>
-    </Dependency>
-    <Dependency Name="System.Formats.Asn1" Version="9.0.0-rtm.24476.4">
-      <Uri>https://github.com/dotnet/runtime</Uri>
-      <Sha>0d44aea3696bab80b11a12c6bdfdbf8de9c4e815</Sha>
-    </Dependency>
-    <Dependency Name="System.Security.Cryptography.ProtectedData" Version="9.0.0-rtm.24476.4">
-      <Uri>https://github.com/dotnet/runtime</Uri>
-      <Sha>0d44aea3696bab80b11a12c6bdfdbf8de9c4e815</Sha>
-    </Dependency>
-    <Dependency Name="System.Text.Encoding.CodePages" Version="9.0.0-rtm.24476.4">
-      <Uri>https://github.com/dotnet/runtime</Uri>
-      <Sha>0d44aea3696bab80b11a12c6bdfdbf8de9c4e815</Sha>
-    </Dependency>
-    <Dependency Name="System.Resources.Extensions" Version="9.0.0-rtm.24476.4">
-      <Uri>https://github.com/dotnet/runtime</Uri>
-      <Sha>0d44aea3696bab80b11a12c6bdfdbf8de9c4e815</Sha>
-    </Dependency>
-    <Dependency Name="Microsoft.WindowsDesktop.App.Runtime.win-x64" Version="9.0.0-rtm.24476.4">
-      <Uri>https://github.com/dotnet/windowsdesktop</Uri>
-      <Sha>bb957f983a1377b7b9e25f2d24539ec4ab890fcc</Sha>
-      <SourceBuildTarball RepoName="windowsdesktop" ManagedOnly="true" />
-    </Dependency>
-    <Dependency Name="VS.Redist.Common.WindowsDesktop.SharedFramework.x64.9.0" Version="9.0.0-rtm.24476.4">
-      <Uri>https://github.com/dotnet/windowsdesktop</Uri>
-      <Sha>bb957f983a1377b7b9e25f2d24539ec4ab890fcc</Sha>
-    </Dependency>
-    <Dependency Name="Microsoft.WindowsDesktop.App.Ref" Version="9.0.0-rtm.24476.4">
-      <Uri>https://github.com/dotnet/windowsdesktop</Uri>
-      <Sha>bb957f983a1377b7b9e25f2d24539ec4ab890fcc</Sha>
-    </Dependency>
-    <Dependency Name="VS.Redist.Common.WindowsDesktop.TargetingPack.x64.9.0" Version="9.0.0-rtm.24476.4">
-      <Uri>https://github.com/dotnet/windowsdesktop</Uri>
-      <Sha>bb957f983a1377b7b9e25f2d24539ec4ab890fcc</Sha>
-    </Dependency>
-    <Dependency Name="Microsoft.NET.Sdk.WindowsDesktop" Version="9.0.0-rtm.24476.2" CoherentParentDependency="Microsoft.WindowsDesktop.App.Ref">
-      <Uri>https://github.com/dotnet/wpf</Uri>
-      <Sha>32546f1aeee78cb85fe80191126ea3ecbe47aeed</Sha>
-    </Dependency>
-    <Dependency Name="Microsoft.AspNetCore.App.Ref" Version="9.0.0-rtm.24477.5">
-      <Uri>https://github.com/dotnet/aspnetcore</Uri>
-      <Sha>9a34a6e3c7975f41300bd2550a089a85810cafd1</Sha>
-    </Dependency>
-    <Dependency Name="Microsoft.AspNetCore.App.Ref.Internal" Version="9.0.0-rtm.24477.5">
-      <Uri>https://github.com/dotnet/aspnetcore</Uri>
-      <Sha>9a34a6e3c7975f41300bd2550a089a85810cafd1</Sha>
-    </Dependency>
-    <Dependency Name="Microsoft.AspNetCore.App.Runtime.win-x64" Version="9.0.0-rtm.24477.5">
-      <Uri>https://github.com/dotnet/aspnetcore</Uri>
-      <Sha>9a34a6e3c7975f41300bd2550a089a85810cafd1</Sha>
-    </Dependency>
-    <Dependency Name="VS.Redist.Common.AspNetCore.SharedFramework.x64.9.0" Version="9.0.0-rtm.24477.5">
-      <Uri>https://github.com/dotnet/aspnetcore</Uri>
-      <Sha>9a34a6e3c7975f41300bd2550a089a85810cafd1</Sha>
-    </Dependency>
-    <Dependency Name="dotnet-dev-certs" Version="9.0.0-rtm.24477.5">
-      <Uri>https://github.com/dotnet/aspnetcore</Uri>
-      <Sha>9a34a6e3c7975f41300bd2550a089a85810cafd1</Sha>
-    </Dependency>
-    <Dependency Name="dotnet-user-jwts" Version="9.0.0-rtm.24477.5">
-      <Uri>https://github.com/dotnet/aspnetcore</Uri>
-      <Sha>9a34a6e3c7975f41300bd2550a089a85810cafd1</Sha>
-    </Dependency>
-    <Dependency Name="dotnet-user-secrets" Version="9.0.0-rtm.24477.5">
-      <Uri>https://github.com/dotnet/aspnetcore</Uri>
-      <Sha>9a34a6e3c7975f41300bd2550a089a85810cafd1</Sha>
-    </Dependency>
-    <Dependency Name="Microsoft.AspNetCore.Analyzers" Version="9.0.0-rtm.24477.5">
-      <Uri>https://github.com/dotnet/aspnetcore</Uri>
-      <Sha>9a34a6e3c7975f41300bd2550a089a85810cafd1</Sha>
-    </Dependency>
-    <Dependency Name="Microsoft.AspNetCore.Components.SdkAnalyzers" Version="9.0.0-rtm.24477.5">
-      <Uri>https://github.com/dotnet/aspnetcore</Uri>
-      <Sha>9a34a6e3c7975f41300bd2550a089a85810cafd1</Sha>
-    </Dependency>
-    <Dependency Name="Microsoft.AspNetCore.Mvc.Analyzers" Version="9.0.0-rtm.24477.5">
-      <Uri>https://github.com/dotnet/aspnetcore</Uri>
-      <Sha>9a34a6e3c7975f41300bd2550a089a85810cafd1</Sha>
-    </Dependency>
-    <Dependency Name="Microsoft.AspNetCore.Mvc.Api.Analyzers" Version="9.0.0-rtm.24477.5">
-      <Uri>https://github.com/dotnet/aspnetcore</Uri>
-      <Sha>9a34a6e3c7975f41300bd2550a089a85810cafd1</Sha>
-    </Dependency>
-    <!-- Intermediate is necessary for source build. -->
-    <Dependency Name="Microsoft.SourceBuild.Intermediate.aspnetcore" Version="9.0.0-rtm.24477.5">
-      <Uri>https://github.com/dotnet/aspnetcore</Uri>
-      <Sha>9a34a6e3c7975f41300bd2550a089a85810cafd1</Sha>
-=======
     <Dependency Name="Microsoft.NET.ILLink.Tasks" Version="9.0.0-rc.1.24431.7">
       <Uri>https://github.com/dotnet/runtime</Uri>
       <Sha>c4d7f7c6f2e2f34f07e64c6caa3bf9b2ce915cc1</Sha>
@@ -463,7 +319,6 @@
     <Dependency Name="Microsoft.SourceBuild.Intermediate.aspnetcore" Version="9.0.0-rc.1.24452.1">
       <Uri>https://github.com/dotnet/aspnetcore</Uri>
       <Sha>280c613963a1768b810d09f32c998fe4490855e9</Sha>
->>>>>>> 4e544f08
       <SourceBuild RepoName="aspnetcore" ManagedOnly="true" />
     </Dependency>
     <Dependency Name="Microsoft.CodeAnalysis.Razor.Tooling.Internal" Version="9.0.0-preview.24476.3">
@@ -484,23 +339,6 @@
       <Sha>4b1b541ed34e34b4b91202871f661879dabb4f55</Sha>
       <SourceBuild RepoName="razor" ManagedOnly="true" />
     </Dependency>
-<<<<<<< HEAD
-    <Dependency Name="Microsoft.Extensions.FileProviders.Embedded" Version="9.0.0-rtm.24477.5">
-      <Uri>https://github.com/dotnet/aspnetcore</Uri>
-      <Sha>9a34a6e3c7975f41300bd2550a089a85810cafd1</Sha>
-    </Dependency>
-    <Dependency Name="Microsoft.AspNetCore.Authorization" Version="9.0.0-rtm.24477.5">
-      <Uri>https://github.com/dotnet/aspnetcore</Uri>
-      <Sha>9a34a6e3c7975f41300bd2550a089a85810cafd1</Sha>
-    </Dependency>
-    <Dependency Name="Microsoft.AspNetCore.Components.Web" Version="9.0.0-rtm.24477.5">
-      <Uri>https://github.com/dotnet/aspnetcore</Uri>
-      <Sha>9a34a6e3c7975f41300bd2550a089a85810cafd1</Sha>
-    </Dependency>
-    <Dependency Name="Microsoft.JSInterop" Version="9.0.0-rtm.24477.5">
-      <Uri>https://github.com/dotnet/aspnetcore</Uri>
-      <Sha>9a34a6e3c7975f41300bd2550a089a85810cafd1</Sha>
-=======
     <Dependency Name="Microsoft.Extensions.FileProviders.Embedded" Version="9.0.0-rc.1.24452.1">
       <Uri>https://github.com/dotnet/aspnetcore</Uri>
       <Sha>280c613963a1768b810d09f32c998fe4490855e9</Sha>
@@ -516,7 +354,6 @@
     <Dependency Name="Microsoft.JSInterop" Version="9.0.0-rc.1.24452.1">
       <Uri>https://github.com/dotnet/aspnetcore</Uri>
       <Sha>280c613963a1768b810d09f32c998fe4490855e9</Sha>
->>>>>>> 4e544f08
     </Dependency>
     <Dependency Name="Microsoft.DotNet.Test.ProjectTemplates.2.1" Version="1.0.2-beta4.22406.1">
       <Uri>https://github.com/dotnet/test-templates</Uri>
@@ -538,26 +375,6 @@
       <Uri>https://github.com/dotnet/test-templates</Uri>
       <Sha>49c9ad01f057b3c6352bbec12b117acc2224493c</Sha>
     </Dependency>
-<<<<<<< HEAD
-    <Dependency Name="Microsoft.DotNet.Test.ProjectTemplates.9.0" Version="1.1.0-rc.24477.3">
-      <Uri>https://github.com/dotnet/test-templates</Uri>
-      <Sha>5a1302d9cc439e2e2fe49660ca07300b921ba58c</Sha>
-    </Dependency>
-    <!-- Intermediate is necessary for source build. -->
-    <Dependency Name="Microsoft.SourceBuild.Intermediate.test-templates" Version="1.1.0-rc.24477.3">
-      <Uri>https://github.com/dotnet/test-templates</Uri>
-      <Sha>5a1302d9cc439e2e2fe49660ca07300b921ba58c</Sha>
-      <SourceBuild RepoName="test-templates" ManagedOnly="true" />
-    </Dependency>
-    <!-- For coherency purposes, these versions should be gated by the versions of winforms and wpf routed via windowsdesktop -->
-    <Dependency Name="Microsoft.Dotnet.WinForms.ProjectTemplates" Version="9.0.0-rtm.24474.4" CoherentParentDependency="Microsoft.WindowsDesktop.App.Runtime.win-x64">
-      <Uri>https://github.com/dotnet/winforms</Uri>
-      <Sha>0749a97fb592ed4a5d7ddc8d13acf9f5097f68f7</Sha>
-    </Dependency>
-    <Dependency Name="Microsoft.DotNet.Wpf.ProjectTemplates" Version="9.0.0-rtm.24476.2" CoherentParentDependency="Microsoft.WindowsDesktop.App.Runtime.win-x64">
-      <Uri>https://github.com/dotnet/wpf</Uri>
-      <Sha>32546f1aeee78cb85fe80191126ea3ecbe47aeed</Sha>
-=======
     <Dependency Name="Microsoft.DotNet.Test.ProjectTemplates.9.0" Version="1.1.0-rc.24477.5">
       <Uri>https://github.com/dotnet/test-templates</Uri>
       <Sha>950cc4a13d0c3f7d84558aec0552e15a5e8559d4</Sha>
@@ -576,7 +393,6 @@
     <Dependency Name="Microsoft.DotNet.Wpf.ProjectTemplates" Version="9.0.0-rc.1.24451.10" CoherentParentDependency="Microsoft.WindowsDesktop.App.Runtime.win-x64">
       <Uri>https://github.com/dotnet/wpf</Uri>
       <Sha>32227d2fa67c462e95005b288057aafa66391a49</Sha>
->>>>>>> 4e544f08
     </Dependency>
     <Dependency Name="Microsoft.Web.Xdt" Version="9.0.0-preview.24476.1">
       <Uri>https://github.com/dotnet/xdt</Uri>
@@ -683,91 +499,6 @@
       <SourceBuild RepoName="symreader" ManagedOnly="true" />
     </Dependency>
     <!-- Dependency required for flowing correct package version in source-build, using PVP flow. -->
-<<<<<<< HEAD
-    <Dependency Name="Microsoft.Extensions.Logging" Version="9.0.0-rtm.24476.4">
-      <Uri>https://github.com/dotnet/runtime</Uri>
-      <Sha>0d44aea3696bab80b11a12c6bdfdbf8de9c4e815</Sha>
-    </Dependency>
-    <!-- Dependency required for flowing correct package version in source-build, using PVP flow. -->
-    <Dependency Name="Microsoft.Extensions.Logging.Abstractions" Version="9.0.0-rtm.24476.4">
-      <Uri>https://github.com/dotnet/runtime</Uri>
-      <Sha>0d44aea3696bab80b11a12c6bdfdbf8de9c4e815</Sha>
-    </Dependency>
-    <!-- Dependency required for flowing correct package version in source-build, using PVP flow. -->
-    <Dependency Name="Microsoft.Extensions.Logging.Console" Version="9.0.0-rtm.24476.4">
-      <Uri>https://github.com/dotnet/runtime</Uri>
-      <Sha>0d44aea3696bab80b11a12c6bdfdbf8de9c4e815</Sha>
-    </Dependency>
-    <!-- Dependency required for flowing correct package version in source-build, using PVP flow. -->
-    <Dependency Name="Microsoft.Extensions.FileSystemGlobbing" Version="9.0.0-rtm.24476.4">
-      <Uri>https://github.com/dotnet/runtime</Uri>
-      <Sha>0d44aea3696bab80b11a12c6bdfdbf8de9c4e815</Sha>
-    </Dependency>
-    <!-- Dependency required for flowing correct package version in source-build, using PVP flow. -->
-    <Dependency Name="System.ServiceProcess.ServiceController" Version="9.0.0-rtm.24476.4">
-      <Uri>https://github.com/dotnet/runtime</Uri>
-      <Sha>0d44aea3696bab80b11a12c6bdfdbf8de9c4e815</Sha>
-    </Dependency>
-    <Dependency Name="System.Text.Json" Version="9.0.0-rtm.24476.4">
-      <Uri>https://github.com/dotnet/runtime</Uri>
-      <Sha>0d44aea3696bab80b11a12c6bdfdbf8de9c4e815</Sha>
-    </Dependency>
-    <Dependency Name="Microsoft.Bcl.AsyncInterfaces" Version="9.0.0-rtm.24476.4">
-      <Uri>https://github.com/dotnet/runtime</Uri>
-      <Sha>0d44aea3696bab80b11a12c6bdfdbf8de9c4e815</Sha>
-    </Dependency>
-    <Dependency Name="Microsoft.Extensions.FileProviders.Abstractions" Version="9.0.0-rtm.24476.4">
-      <Uri>https://github.com/dotnet/runtime</Uri>
-      <Sha>0d44aea3696bab80b11a12c6bdfdbf8de9c4e815</Sha>
-    </Dependency>
-    <Dependency Name="Microsoft.Extensions.ObjectPool" Version="9.0.0-rtm.24477.5">
-      <Uri>https://github.com/dotnet/aspnetcore</Uri>
-      <Sha>9a34a6e3c7975f41300bd2550a089a85810cafd1</Sha>
-    </Dependency>
-    <Dependency Name="Microsoft.Win32.SystemEvents" Version="9.0.0-rtm.24476.4">
-      <Uri>https://github.com/dotnet/runtime</Uri>
-      <Sha>0d44aea3696bab80b11a12c6bdfdbf8de9c4e815</Sha>
-    </Dependency>
-    <Dependency Name="System.Composition.AttributedModel" Version="9.0.0-rtm.24476.4">
-      <Uri>https://github.com/dotnet/runtime</Uri>
-      <Sha>0d44aea3696bab80b11a12c6bdfdbf8de9c4e815</Sha>
-    </Dependency>
-    <Dependency Name="System.Composition.Convention" Version="9.0.0-rtm.24476.4">
-      <Uri>https://github.com/dotnet/runtime</Uri>
-      <Sha>0d44aea3696bab80b11a12c6bdfdbf8de9c4e815</Sha>
-    </Dependency>
-    <Dependency Name="System.Composition.Hosting" Version="9.0.0-rtm.24476.4">
-      <Uri>https://github.com/dotnet/runtime</Uri>
-      <Sha>0d44aea3696bab80b11a12c6bdfdbf8de9c4e815</Sha>
-    </Dependency>
-    <Dependency Name="System.Composition.Runtime" Version="9.0.0-rtm.24476.4">
-      <Uri>https://github.com/dotnet/runtime</Uri>
-      <Sha>0d44aea3696bab80b11a12c6bdfdbf8de9c4e815</Sha>
-    </Dependency>
-    <Dependency Name="System.Composition.TypedParts" Version="9.0.0-rtm.24476.4">
-      <Uri>https://github.com/dotnet/runtime</Uri>
-      <Sha>0d44aea3696bab80b11a12c6bdfdbf8de9c4e815</Sha>
-    </Dependency>
-    <Dependency Name="System.Configuration.ConfigurationManager" Version="9.0.0-rtm.24476.4">
-      <Uri>https://github.com/dotnet/runtime</Uri>
-      <Sha>0d44aea3696bab80b11a12c6bdfdbf8de9c4e815</Sha>
-    </Dependency>
-    <Dependency Name="System.Security.Cryptography.Pkcs" Version="9.0.0-rtm.24476.4">
-      <Uri>https://github.com/dotnet/runtime</Uri>
-      <Sha>0d44aea3696bab80b11a12c6bdfdbf8de9c4e815</Sha>
-    </Dependency>
-    <Dependency Name="System.Security.Cryptography.Xml" Version="9.0.0-rtm.24476.4">
-      <Uri>https://github.com/dotnet/runtime</Uri>
-      <Sha>0d44aea3696bab80b11a12c6bdfdbf8de9c4e815</Sha>
-    </Dependency>
-    <Dependency Name="System.Security.Permissions" Version="9.0.0-rtm.24476.4">
-      <Uri>https://github.com/dotnet/runtime</Uri>
-      <Sha>0d44aea3696bab80b11a12c6bdfdbf8de9c4e815</Sha>
-    </Dependency>
-    <Dependency Name="System.Windows.Extensions" Version="9.0.0-rtm.24476.4">
-      <Uri>https://github.com/dotnet/runtime</Uri>
-      <Sha>0d44aea3696bab80b11a12c6bdfdbf8de9c4e815</Sha>
-=======
     <Dependency Name="Microsoft.Extensions.Logging" Version="9.0.0-rc.1.24431.7">
       <Uri>https://github.com/dotnet/runtime</Uri>
       <Sha>c4d7f7c6f2e2f34f07e64c6caa3bf9b2ce915cc1</Sha>
@@ -851,7 +582,6 @@
     <Dependency Name="System.Windows.Extensions" Version="9.0.0-rc.1.24431.7">
       <Uri>https://github.com/dotnet/runtime</Uri>
       <Sha>c4d7f7c6f2e2f34f07e64c6caa3bf9b2ce915cc1</Sha>
->>>>>>> 4e544f08
     </Dependency>
   </ProductDependencies>
   <ToolsetDependencies>
@@ -885,15 +615,9 @@
       <Sha>1230437de1ab7b3e15fe7cdfe7ffce2f65449959</Sha>
       <SourceBuild RepoName="arcade" ManagedOnly="true" />
     </Dependency>
-<<<<<<< HEAD
-    <Dependency Name="System.Reflection.MetadataLoadContext" Version="9.0.0-rtm.24476.4">
-      <Uri>https://github.com/dotnet/runtime</Uri>
-      <Sha>0d44aea3696bab80b11a12c6bdfdbf8de9c4e815</Sha>
-=======
     <Dependency Name="System.Reflection.MetadataLoadContext" Version="9.0.0-rc.1.24431.7">
       <Uri>https://github.com/dotnet/runtime</Uri>
       <Sha>c4d7f7c6f2e2f34f07e64c6caa3bf9b2ce915cc1</Sha>
->>>>>>> 4e544f08
     </Dependency>
     <Dependency Name="Microsoft.DotNet.Darc" Version="1.1.0-beta.24367.3">
       <Uri>https://github.com/dotnet/arcade-services</Uri>
