stages:
- template: /eng/common/core-templates/post-build/post-build.yml
  parameters:
    # Specifies whether to use 1ES
    is1ESPipeline: true

<<<<<<< HEAD
        - task: AzureCLI@2
          displayName: Publish Using Darc
          inputs:
            azureSubscription: "Darc: Maestro Production"
            scriptType: ps
            scriptLocation: scriptPath
            scriptPath: $(Build.SourcesDirectory)/eng/common/post-build/publish-using-darc.ps1
            arguments: -BuildId $(BARBuildId) 
              -PublishingInfraVersion ${{ parameters.publishingInfraVersion }}
              -AzdoToken '$(System.AccessToken)'
              -WaitPublishingFinish true
              -ArtifactsPublishingAdditionalParameters '${{ parameters.artifactsPublishingAdditionalParameters }}'
              -SymbolPublishingAdditionalParameters '${{ parameters.symbolPublishingAdditionalParameters }}'
=======
    ${{ each parameter in parameters }}:
      ${{ parameter.key }}: ${{ parameter.value }}
>>>>>>> 32ea7ddd
<|MERGE_RESOLUTION|>--- conflicted
+++ resolved
@@ -4,21 +4,5 @@
     # Specifies whether to use 1ES
     is1ESPipeline: true
 
-<<<<<<< HEAD
-        - task: AzureCLI@2
-          displayName: Publish Using Darc
-          inputs:
-            azureSubscription: "Darc: Maestro Production"
-            scriptType: ps
-            scriptLocation: scriptPath
-            scriptPath: $(Build.SourcesDirectory)/eng/common/post-build/publish-using-darc.ps1
-            arguments: -BuildId $(BARBuildId) 
-              -PublishingInfraVersion ${{ parameters.publishingInfraVersion }}
-              -AzdoToken '$(System.AccessToken)'
-              -WaitPublishingFinish true
-              -ArtifactsPublishingAdditionalParameters '${{ parameters.artifactsPublishingAdditionalParameters }}'
-              -SymbolPublishingAdditionalParameters '${{ parameters.symbolPublishingAdditionalParameters }}'
-=======
     ${{ each parameter in parameters }}:
-      ${{ parameter.key }}: ${{ parameter.value }}
->>>>>>> 32ea7ddd
+      ${{ parameter.key }}: ${{ parameter.value }}