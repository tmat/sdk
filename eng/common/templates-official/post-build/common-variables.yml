--- conflicted
+++ resolved
@@ -1,10 +1,4 @@
 variables:
-<<<<<<< HEAD
-  - group: AzureDevOps-Artifact-Feeds-Pats
-  - group: DotNet-Blob-Feed
-  - group: DotNet-DotNetCli-Storage
-=======
->>>>>>> 97651d19
   - group: Publish-Build-Assets
 
   # Whether the build is internal or not
