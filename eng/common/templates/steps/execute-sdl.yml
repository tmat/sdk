--- conflicted
+++ resolved
@@ -17,24 +17,16 @@
   
 - ${{ if ne(parameters.overrideGuardianVersion, '') }}:
   - pwsh: |
-<<<<<<< HEAD
-      . $(Build.SourcesDirectory)\eng\common\sdl\sdl.ps1
-=======
       Set-Location -Path $(Build.SourcesDirectory)\eng\common\sdl
       . .\sdl.ps1
->>>>>>> de22dacc
       $guardianCliLocation = Install-Gdn -Path $(Build.SourcesDirectory)\.artifacts -Version ${{ parameters.overrideGuardianVersion }}
       Write-Host "##vso[task.setvariable variable=GuardianCliLocation]$guardianCliLocation"
     displayName: Install Guardian (Overridden)
 
 - ${{ if eq(parameters.overrideGuardianVersion, '') }}:
   - pwsh: |
-<<<<<<< HEAD
-      . $(Build.SourcesDirectory)\eng\common\sdl\sdl.ps1
-=======
       Set-Location -Path $(Build.SourcesDirectory)\eng\common\sdl
       . .\sdl.ps1
->>>>>>> de22dacc
       $guardianCliLocation = Install-Gdn -Path $(Build.SourcesDirectory)\.artifacts
       Write-Host "##vso[task.setvariable variable=GuardianCliLocation]$guardianCliLocation"
     displayName: Install Guardian
