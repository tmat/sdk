--- conflicted
+++ resolved
@@ -23,15 +23,6 @@
   steps:
   - checkout: self
     clean: true
-<<<<<<< HEAD
-  - task: DownloadBuildArtifacts@0
-    displayName: Download Build Artifacts
-    inputs:
-      buildType: current
-      downloadType: specific files
-      matchingPattern: "**"
-      downloadPath: $(Build.SourcesDirectory)\artifacts
-=======
   - ${{ if ne(parameters.artifactNames, '') }}:
     - ${{ each artifactName in parameters.artifactNames }}:
       - task: DownloadBuildArtifacts@0
@@ -48,7 +39,6 @@
         downloadType: specific files
         itemPattern: "**"
         downloadPath: $(Build.ArtifactStagingDirectory)\artifacts
->>>>>>> 7913625e
   - powershell: eng/common/sdl/extract-artifact-packages.ps1
       -InputPath $(Build.SourcesDirectory)\artifacts\BlobArtifacts
       -ExtractPath $(Build.SourcesDirectory)\artifacts\BlobArtifacts
