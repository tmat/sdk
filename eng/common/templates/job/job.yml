--- conflicted
+++ resolved
@@ -16,28 +16,12 @@
   variables: []
   workspace: ''
 
-<<<<<<< HEAD
-  # Job base template specific parameters
-  # Optional: Enable installing Microbuild plugin
-  #           if 'true', these "variables" must be specified in the variables object or as part of the queue matrix
-  #             _TeamName - the name of your team
-  #             _SignType - 'test' or 'real'
-=======
 # Job base template specific parameters
   # See schema documentation - https://github.com/dotnet/arcade/blob/master/Documentation/AzureDevOps/TemplateSchema.md
   artifacts: ''
->>>>>>> 30367e16
   enableMicrobuild: false
   enablePublishBuildArtifacts: false
   enablePublishBuildAssets: false
-<<<<<<< HEAD
-
-  # Optional: Prevent gather/push manifest from executing when using publishing pipelines
-  enablePublishUsingPipelines: false
-
-  # Optional: Include PublishTestResults task
-=======
->>>>>>> 30367e16
   enablePublishTestResults: false
   enablePublishUsingPipelines: false
   name: ''
@@ -124,11 +108,6 @@
         continueOnError: ${{ parameters.continueOnError }}
         condition: and(succeeded(), in(variables['_SignType'], 'real', 'test'), eq(variables['Agent.Os'], 'Windows_NT'))
 
-<<<<<<< HEAD
-  - ${{ if and(eq(parameters.runAsPublic, 'false'), ne(variables['System.TeamProject'], 'public'), notin(variables['Build.Reason'], 'PullRequest')) }}:
-    - task: NuGetAuthenticate@0
-
-=======
     - task: NuGetAuthenticate@0
 
   - ${{ if or(eq(parameters.artifacts.download, 'true'), ne(parameters.artifacts.download, '')) }}:
@@ -139,7 +118,6 @@
         targetPath: ${{ coalesce(parameters.artifacts.download.path, 'artifacts') }}
         itemPattern: ${{ coalesce(parameters.artifacts.download.pattern, '**') }}
 
->>>>>>> 30367e16
   - ${{ each step in parameters.steps }}:
     - ${{ step }}
 
