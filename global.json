--- conflicted
+++ resolved
@@ -1,29 +1,13 @@
 {
   "sdk": {
-<<<<<<< HEAD
     "version": "8.0.100-rtm.23506.1",
-=======
-    "version": "8.0.100-rc.1.23463.5",
->>>>>>> de935801
     "allowPrerelease": true,
     "rollForward": "major"
   },
   "tools": {
-<<<<<<< HEAD
-    "dotnet": "8.0.100-rtm.23506.1",
-=======
-    "dotnet": "8.0.100-rc.1.23463.5",
->>>>>>> de935801
-    "vs": {
-      "version": "17.7.2"
-    },
-    "xcopy-msbuild": "17.7.2-1"
+    "dotnet": "8.0.100-rtm.23506.1"
   },
   "msbuild-sdks": {
-<<<<<<< HEAD
-    "Microsoft.DotNet.Arcade.Sdk": "8.0.0-beta.23516.4"
-=======
     "Microsoft.DotNet.Arcade.Sdk": "9.0.0-beta.23516.5"
->>>>>>> de935801
   }
 }