--- conflicted
+++ resolved
@@ -6,10 +6,6 @@
     "version": "6.0.101"
   },
   "msbuild-sdks": {
-<<<<<<< HEAD
-    "Microsoft.DotNet.Arcade.Sdk": "6.0.0-beta.22122.7"
-=======
     "Microsoft.DotNet.Arcade.Sdk": "7.0.0-beta.22124.4"
->>>>>>> 2dee26ff
   }
 }